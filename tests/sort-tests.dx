import sort

:p is_sorted $ sort []:((Fin 0)=>Int)
> True
:p is_sorted $ sort [9, 3, 7, 4, 6, 1, 9, 1, 9, -1, 10, 10, 100, 0]
> True


'### Lexical Sorting Tests

:p "aaa" < "bbb"
> True

:p "aa" < "bbb"
> True

:p "a" < "aa"
> True

:p "aaa" > "bbb"
> False

:p "aa" > "bbb"
> False

:p "a" > "aa"
> False

:p "a" < "aa"
> True

:p ("": List Word8) > ("": List Word8)
> False

:p ("": List Word8) < ("": List Word8)
> False

:p "a" > "a"
> False

:p "a" < "a"
> False

:p "Thomas" < "Thompson"
> True

:p "Thomas" > "Thompson"
> False

<<<<<<< HEAD
:p is_sorted $ sort ["Charlie", "Alice", "Bob", "Aaron"]
=======
:p isSorted $ sort ["Charlie", "Alice", "Bob", "Aaron"]
> True


'### Argsort Tests

example = [5, 4, 3, 2, 1, 100, 1000, 10]

-- Argsort gives a perumatation that sorts the array.
argsorted = argsort example
:p isSorted for i. example.(argsorted.i)
> True

-- Argsort of argsort gives a permutation that un-sorts the array.
rank = argsort $ argsort example
:p all for i. example.i == (sort example).(rank.i)
>>>>>>> 46ed7217
> True<|MERGE_RESOLUTION|>--- conflicted
+++ resolved
@@ -47,10 +47,7 @@
 :p "Thomas" > "Thompson"
 > False
 
-<<<<<<< HEAD
 :p is_sorted $ sort ["Charlie", "Alice", "Bob", "Aaron"]
-=======
-:p isSorted $ sort ["Charlie", "Alice", "Bob", "Aaron"]
 > True
 
 
@@ -66,5 +63,4 @@
 -- Argsort of argsort gives a permutation that un-sorts the array.
 rank = argsort $ argsort example
 :p all for i. example.i == (sort example).(rank.i)
->>>>>>> 46ed7217
 > True