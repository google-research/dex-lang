
:p
   def m (h:Type) ?-> (ref:Ref h Int) : {State h} Int = get ref
   withState 2 m
> (2, 2)

:p
   def m (h:Type) ?-> (ref:Ref h Int) : {State h} Unit = ref := 3
   withState 0 m
> ((), 3)

:p
   def m (h:Type) ?-> (ref:Ref h Int) : {Read h} Int = ask ref
   withReader 5 m
> 5

:p
  def stateAction (h:Type) ?-> (ref:Ref h Float) : {State h} Unit =
     x = get ref
     ref := (x + 2.0)
     z = get ref
     ref := (z * 3.0)

  withState 1.0 stateAction
> ((), 9.)

:p
  def rwsAction
        (rh:Type) ?-> (wh:Type) ?-> (sh:Type) ?->
        (r:Ref rh Int) (w:Ref wh Float) (s:Ref sh Bool)
        : {Read rh, Accum wh, State sh} Int =
    x = get s
    w += 2.0
    s := not x
    r = ask r
    w += 4.0
    r + 2

  withReader 2 \r.
    withState True \s.
      withAccum \w.
        rwsAction r w s
> ((4, 6.), False)

:p
   def m (h:Type) ?-> (s:Ref h (Fin 3=>Int)) : {State h} Unit =
     s!(fromOrdinal _ 0) := 10
     s!(fromOrdinal _ 2) := 20
     x = get (s!(fromOrdinal _ 0))
     s!(fromOrdinal _ 1) := x
   withState [0,0,0] m
> ((), [10, 10, 20])

:p withReader [1,2,3] \r . ask r!(fromOrdinal _ 1)
> 2

:p
  def m (wh:Type) ?-> (sh:Type) ?->
        (w:Ref wh Float) (s:Ref sh Float)
        : {Accum wh, State sh} Unit =
    x = get s
    w += x
  withState 1.0 \s. withAccum \w . m w s
> (((), 1.), 1.)

def myAction  (w:Ref hw Float) (r:Ref hr Float) : {Read hr, Accum hw} Unit =
  x = ask r
  w += x
  w += 2.0

:p withReader 1.5 \r. withAccum \w. myAction w r
> ((), 3.5)

:p
  def m (h1:Type) ?-> (h2:Type) ?->
        (w1:Ref h1 Float) (w2:Ref h2 Float)
        : {Accum h1, Accum h2} Unit =
    w1 += 1.0
    w2 += 3.0
    w1 += 1.0
  withAccum \w1. withAccum \w2. m w1 w2
> (((), 3.), 2.)

def foom (h:Type) ?-> (s:Ref h ((Fin 3)=>Int)) : {State h} Unit =
  s!(fromOrdinal _ 0) := 1
  s!(fromOrdinal _ 2) := 2

:p withState [0,0,0] foom
> ((), [1, 0, 2])

-- TODO: handle effects returning functions
-- :p
--   def foo (x:Float) : Float =
--      f = withReader x \r.
--            y = ask r
--            \z. 100.0 * x + 10.0 * y + z
--      f 1.0

--   foo 3.0
-- > 331.0

-- :p
--   foo : Float -> (Float, Float)
--   foo x =
--      (f, ans) = withState x \s.
--          y = get s
--          \z. 100.0 * x + 10.0 * y + z
--      (f 1.0, ans)

--   foo 3.0
-- > (331.0, 3.0)

-- :p
--   foo : Float -> (Float, Float)
--   foo x =
--      (f, ans) = withAccumulator \s.
--         s += x
--         \y. 10.0 * x + y
--      (f 1.0, ans)

--   foo 3.0
-- > (31.0, 3.0)

-- TODO: some way to explicitly give type to `withAccum`
--       (maybe just explicit implicit args)
:p
  withReader 2.0 \r.
    withAccum \w.
      withAccum \w'.
        withState 3 \s.
          x = ask r
          y = get s
          w += x
          w' += x + x
          s := 4
          (x, y)
> ((((2., 3), 4), 4.), 2.)

def symmetrizeInPlace (mat:n=>n=>Float) : n=>n=>Float =
  snd $ withState mat \ref.
    for i j.
       x = get ref!i!j
       y = get ref!j!i
       avg = (x + y) / 2.0
       ref!i!j := avg
       ref!j!i := avg

symmetrizeInPlace [[1.,2.],[3.,4.]]
> [[1., 2.5], [2.5, 4.]]

:p withReader 5 \r. ()
> ()

:p snd $ withAccum \w.
  for i:(Fin 2).
    w += 1.0
    w += 1.0
> 4.

:p snd $ withAccum \w.
  for i:(Fin 2).
    w += 1.0
  w += 1.0
> 3.

:p snd $ withAccum \ref.
     ref += [1.,2.,3.]
     ref += [2.,4.,5.]
<<<<<<< HEAD
> [3.0, 6.0, 8.0]

def effectsAtZero (eff:Effects)?-> (f: Int ->{|eff} Unit) : {|eff} Unit =
  f 0
  ()

:p withState 0 \ref. effectsAtZero \_. ref := 1
> ((), 1)
=======
> [3., 6., 8.]
>>>>>>> c595c6a9
<|MERGE_RESOLUTION|>--- conflicted
+++ resolved
@@ -166,15 +166,11 @@
 :p snd $ withAccum \ref.
      ref += [1.,2.,3.]
      ref += [2.,4.,5.]
-<<<<<<< HEAD
-> [3.0, 6.0, 8.0]
+> [3., 6., 8.]
 
 def effectsAtZero (eff:Effects)?-> (f: Int ->{|eff} Unit) : {|eff} Unit =
   f 0
   ()
 
 :p withState 0 \ref. effectsAtZero \_. ref := 1
-> ((), 1)
-=======
-> [3., 6., 8.]
->>>>>>> c595c6a9
+> ((), 1)