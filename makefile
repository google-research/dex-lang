# Set shell to bash to resolve symbolic links when looking up
# executables, to support user-account installation of stack.
SHELL=/bin/bash

STACK=$(shell command -v stack 2>/dev/null)
ifeq (, $(STACK))
	STACK=cabal

	PROF := --enable-library-profiling --enable-executable-profiling

	dex     := cabal exec dex --
	dexprof := cabal exec $(PROF) dex -- +RTS -p -RTS
else
	STACK=stack

	PLATFORM := $(shell uname -s)
	ifeq ($(PLATFORM),Darwin)
		STACK=stack --stack-yaml=stack-macos.yaml
	endif

	# Using separate stack-work directories to avoid recompiling when
	# changing between debug and non-debug builds, per
	# https://github.com/commercialhaskell/stack/issues/1132#issuecomment-386666166
	PROF := --trace --work-dir .stack-work-prof

	dex     := $(STACK) exec         dex --
	dexprof := $(STACK) exec $(PROF) dex --
endif


# --- building Dex ---

CFLAGS := -fPIC

# CUDA
ifneq (,$(wildcard /usr/local/cuda/include/cuda.h))
STACK_FLAGS = --flag dex:cuda
CFLAGS := $(CFLAGS) -I/usr/local/cuda/include -DDEX_CUDA
endif

# libpng
ifneq (,$(wildcard /usr/local/include/png.h))
CFLAGS := $(CFLAGS) -I/usr/local/include
endif

ifneq (,$(PREFIX))
STACK_BIN_PATH := --local-bin-path $(PREFIX)
endif

ifeq (1,$(LLVM_HEAD))
ifeq ($(PLATFORM),Darwin)
	$(error LLVM head builds not supported on macOS!)
endif
STACK_FLAGS := $(STACK_FLAGS) --flag dex:llvm-head
STACK := $(STACK) --stack-yaml=stack-llvm-head.yaml
endif

CXXFLAGS := $(CFLAGS) -std=c++11 -fno-exceptions -fno-rtti
CFLAGS := $(CFLAGS) -std=c11

.PHONY: all
all: build

# type-check only
tc: dexrt-llvm
	$(STACK) build $(STACK_FLAGS) --ghc-options -fno-code

build: dexrt-llvm
	$(STACK) build $(STACK_FLAGS)

watch: dexrt-llvm
	$(STACK) build $(STACK_FLAGS) --file-watch

install: dexrt-llvm
	$(STACK) install $(STACK_BIN_PATH) --flag dex:optimized $(STACK_FLAGS)

build-prof: dexrt-llvm
	$(STACK) build $(PROF) --flag dex:-foreign

# For some reason stack fails to detect modifications to foreign library files
build-python: dexrt-llvm
	$(STACK) build $(STACK_FLAGS) --force-dirty
	$(eval STACK_INSTALL_DIR=$(shell $(STACK) path --local-install-root))
	cp $(STACK_INSTALL_DIR)/lib/libDex.so python/dex/

build-ci: dexrt-llvm
	$(STACK) build $(STACK_FLAGS) --force-dirty --ghc-options "-Werror -fforce-recomp"

build-nolive: dexrt-llvm
	$(STACK) build $(STACK_FLAGS) --flag dex:-live

dexrt-llvm: src/lib/dexrt.bc

%.bc: %.cpp
	clang++ $(CXXFLAGS) -DDEX_LIVE -c -emit-llvm $^ -o $@

# --- running tests ---

example-names = mandelbrot pi sierpinski rejection-sampler \
                regression brownian_motion particle-swarm-optimizer \
                ode-integrator mcmc ctc raytrace particle-filter \
                isomorphisms ode-integrator fluidsim \
                sgd chol fft tutorial vega-plotting kernelregression \
<<<<<<< HEAD
                quaternions schrodinger
=======
                quaternions manifold-gradients
>>>>>>> e9083efb

test-names = uexpr-tests adt-tests type-tests eval-tests show-tests \
             shadow-tests monad-tests io-tests exception-tests sort-tests \
             ad-tests parser-tests serialize-tests parser-combinator-tests \
             record-variant-tests typeclass-tests complex-tests trig-tests \
             linalg-tests

lib-names = diagram plot png

all-names = $(test-names:%=tests/%) $(example-names:%=examples/%)

quine-test-targets = $(all-names:%=run-%)

update-test-targets    = $(test-names:%=update-tests-%)
update-example-targets = $(example-names:%=update-examples-%)

doc-example-names = $(example-names:%=doc/examples/%.html)

doc-lib-names = $(lib-names:%=doc/lib/%.html)

tests: quine-tests repl-test

quine-tests: $(quine-test-targets)

run-%: export DEX_ALLOW_CONTRACTIONS=0
run-%: export DEX_TEST_MODE=t

run-tests/%: tests/%.dx build
	misc/check-quine $< $(dex) script --allow-errors
run-examples/%: examples/%.dx build
	misc/check-quine $< $(dex) script --allow-errors

# Run these with profiling on while they're catching lots of crashes
prop-tests: cbits/libdex.so
	$(STACK) test $(PROF)

update-%: export DEX_ALLOW_CONTRACTIONS=0
update-%: export DEX_TEST_MODE=t

update-all: $(update-test-targets) $(update-example-targets)

update-tests-%: tests/%.dx build
	$(dex) script --allow-errors $< > $<.tmp
	mv $<.tmp $<

update-examples-%: examples/%.dx build
	$(dex) script --allow-errors $< > $<.tmp
	mv $<.tmp $<

run-gpu-tests: export DEX_ALLOC_CONTRACTIONS=0
run-gpu-tests: tests/gpu-tests.dx build
	misc/check-quine $< $(dex) --backend llvm-cuda script --allow-errors

update-gpu-tests: export DEX_ALLOW_CONTRACTIONS=0
update-gpu-tests: tests/gpu-tests.dx build
	$(dex) --backend llvm-cuda script --allow-errors $< > $<.tmp
	mv $<.tmp $<

uexpr-tests:
	misc/check-quine examples/uexpr-tests.dx $(dex) script

repl-test:
	misc/check-no-diff \
	  tests/repl-multiline-test-expected-output \
	  <($(dex) repl < tests/repl-multiline-test.dx)

# --- running and querying benchmarks ---

bench-summary:
	sqlite3 results.db < benchmarks/queries/result-summary.sql

# bench-set-standard:
# 	python3 dexbench.py adhoc --name standard

# bench-compare:
# 	python3 dexbench.py adhoc --name proposed
# 	cat <(  echo ".parameter set :old_version standard" \
#              && echo ".parameter set :new_version proposed" \
#              && cat queries/compare-versions.sql )          \
#           | sqlite3 bench_results.db

# --- building docs ---

slow-docs = doc/examples/mnist-nearest-neighbors.html

docs: doc-prelude $(doc-example-names) $(doc-lib-names) $(slow-docs)

doc-prelude: lib/prelude.dx
	mkdir -p doc
	$(dex) --prelude /dev/null script lib/prelude.dx --outfmt html > doc/prelude.html

doc/examples/%.html: examples/%.dx
	mkdir -p doc/examples
	$(dex) script $^ --outfmt html > $@

doc/lib/%.html: lib/%.dx
	mkdir -p doc/lib
	$(dex) script $^ --outfmt html > $@

clean:
	$(STACK) clean
	rm -rf src/lib/dexrt.bc<|MERGE_RESOLUTION|>--- conflicted
+++ resolved
@@ -101,11 +101,7 @@
                 ode-integrator mcmc ctc raytrace particle-filter \
                 isomorphisms ode-integrator fluidsim \
                 sgd chol fft tutorial vega-plotting kernelregression \
-<<<<<<< HEAD
-                quaternions schrodinger
-=======
-                quaternions manifold-gradients
->>>>>>> e9083efb
+                quaternions manifold-gradients schrodinger
 
 test-names = uexpr-tests adt-tests type-tests eval-tests show-tests \
              shadow-tests monad-tests io-tests exception-tests sort-tests \
