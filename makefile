# Set shell to bash to resolve symbolic links when looking up
# executables, to support user-account installation of stack.
SHELL=/bin/bash

STACK=$(shell command -v stack 2>/dev/null)
ifeq (, $(STACK))
	STACK=cabal

	PROF := --enable-library-profiling --enable-executable-profiling

	dex     := cabal exec dex --
	dexprof := cabal exec $(PROF) dex -- +RTS -p -RTS
else
	STACK=stack

	PLATFORM := $(shell uname -s)
	ifeq ($(PLATFORM),Darwin)
		STACK=stack --stack-yaml=stack-macos.yaml
	endif

	# Using separate stack-work directories to avoid recompiling when
	# changing between debug and non-debug builds, per
	# https://github.com/commercialhaskell/stack/issues/1132#issuecomment-386666166
	PROF := --trace --work-dir .stack-work-prof

	dex     := $(STACK) exec         dex --
	dexprof := $(STACK) exec $(PROF) dex --
endif


# --- building Dex ---

CFLAGS := -fPIC

# CUDA
ifneq (,$(wildcard /usr/local/cuda/include/cuda.h))
STACK_FLAGS = --flag dex:cuda
CFLAGS := $(CFLAGS) -I/usr/local/cuda/include -DDEX_CUDA
endif

# libpng
ifneq (,$(wildcard /usr/local/include/png.h))
CFLAGS := $(CFLAGS) -I/usr/local/include
endif

ifneq (,$(PREFIX))
STACK_BIN_PATH := --local-bin-path $(PREFIX)
endif

possible-clang-locations := clang++-9 clang++-10 clang++-11 clang++

CLANG := clang++

ifeq (1,$(DEX_LLVM_HEAD))
ifeq ($(PLATFORM),Darwin)
$(error LLVM head builds not supported on macOS!)
endif
STACK_FLAGS := $(STACK_FLAGS) --flag dex:llvm-head
STACK := $(STACK) --stack-yaml=stack-llvm-head.yaml
else
CLANG := $(shell for clangversion in $(possible-clang-locations) ; do \
if [[ $$(command -v "$$clangversion" 2>/dev/null) ]]; \
then echo "$$clangversion" ; break ; fi ; done)
ifeq (,$(CLANG))
$(error "Please install clang++-9")
endif
clang-version-compatible := $(shell $(CLANG) -dumpversion | awk '{ print(gsub(/^((9\.)|(10\.)|(11\.)).*$$/, "")) }')
ifneq (1,$(clang-version-compatible))
$(error "Please install clang++-9")
endif
endif

CXXFLAGS := $(CFLAGS) -std=c++11 -fno-exceptions -fno-rtti
CFLAGS := $(CFLAGS) -std=c11

.PHONY: all
all: build

# type-check only
tc: dexrt-llvm
	$(STACK) build $(STACK_FLAGS) --ghc-options -fno-code

build: dexrt-llvm
	$(STACK) build $(STACK_FLAGS)

watch: dexrt-llvm
	$(STACK) build $(STACK_FLAGS) --file-watch

install: dexrt-llvm
	$(STACK) install $(STACK_BIN_PATH) --flag dex:optimized $(STACK_FLAGS)

build-prof: dexrt-llvm
	$(STACK) build $(PROF) --flag dex:-foreign

# For some reason stack fails to detect modifications to foreign library files
build-ffis: dexrt-llvm
	$(STACK) build $(STACK_FLAGS) --force-dirty
	$(eval STACK_INSTALL_DIR=$(shell $(STACK) path --local-install-root))
	cp $(STACK_INSTALL_DIR)/lib/libDex.so python/dex/
	cp $(STACK_INSTALL_DIR)/lib/libDex.so julia/deps/

build-ci: dexrt-llvm
	$(STACK) build $(STACK_FLAGS) --force-dirty --ghc-options "-Werror -fforce-recomp"

build-nolive: dexrt-llvm
	$(STACK) build $(STACK_FLAGS) --flag dex:-live

build-safe-names: dexrt-llvm
	$(STACK) build $(STACK_FLAGS) --flag dex:safe-names

dexrt-llvm: src/lib/dexrt.bc

%.bc: %.cpp
	$(CLANG) $(CXXFLAGS) -DDEX_LIVE -c -emit-llvm $^ -o $@

# --- running tests ---

example-names = mandelbrot pi sierpinski rejection-sampler \
                regression brownian_motion particle-swarm-optimizer \
                ode-integrator mcmc ctc raytrace particle-filter \
                isomorphisms ode-integrator fluidsim \
<<<<<<< HEAD
                sgd psd fft tutorial vega-plotting kernelregression \
                quaternions manifold-gradients schrodinger \
				gp-regression
=======
                sgd psd tutorial kernelregression \
                quaternions manifold-gradients schrodinger
# TODO: re-enable
# fft vega-plotting
>>>>>>> f0e2e6cd

test-names = uexpr-tests adt-tests type-tests eval-tests show-tests \
             shadow-tests monad-tests io-tests exception-tests sort-tests \
             ad-tests parser-tests serialize-tests parser-combinator-tests \
             record-variant-tests typeclass-tests complex-tests trig-tests \
             linalg-tests

lib-names = diagram plot png

all-names = $(test-names:%=tests/%) $(example-names:%=examples/%)

quine-test-targets = $(all-names:%=run-%)

update-test-targets    = $(test-names:%=update-tests-%)
update-example-targets = $(example-names:%=update-examples-%)

doc-example-names = $(example-names:%=doc/examples/%.html)

doc-lib-names = $(lib-names:%=doc/lib/%.html)

tests: quine-tests repl-test

quine-tests: $(quine-test-targets)

run-%: export DEX_ALLOW_CONTRACTIONS=0
run-%: export DEX_TEST_MODE=t

run-tests/%: tests/%.dx build
	misc/check-quine $< $(dex) script --allow-errors
run-examples/%: examples/%.dx build
	misc/check-quine $< $(dex) script --allow-errors

# Run these with profiling on while they're catching lots of crashes
prop-tests: cbits/libdex.so
	$(STACK) test $(PROF)

update-%: export DEX_ALLOW_CONTRACTIONS=0
update-%: export DEX_TEST_MODE=t

update-all: $(update-test-targets) $(update-example-targets)

update-tests-%: tests/%.dx build
	$(dex) script --allow-errors $< > $<.tmp
	mv $<.tmp $<

update-examples-%: examples/%.dx build
	$(dex) script --allow-errors $< > $<.tmp
	mv $<.tmp $<

run-gpu-tests: export DEX_ALLOC_CONTRACTIONS=0
run-gpu-tests: tests/gpu-tests.dx build
	misc/check-quine $< $(dex) --backend llvm-cuda script --allow-errors

update-gpu-tests: export DEX_ALLOW_CONTRACTIONS=0
update-gpu-tests: tests/gpu-tests.dx build
	$(dex) --backend llvm-cuda script --allow-errors $< > $<.tmp
	mv $<.tmp $<

uexpr-tests:
	misc/check-quine examples/uexpr-tests.dx $(dex) script

repl-test:
	misc/check-no-diff \
	  tests/repl-multiline-test-expected-output \
	  <($(dex) repl < tests/repl-multiline-test.dx)

# --- running and querying benchmarks ---

bench-summary:
	sqlite3 results.db < benchmarks/queries/result-summary.sql

# bench-set-standard:
# 	python3 dexbench.py adhoc --name standard

# bench-compare:
# 	python3 dexbench.py adhoc --name proposed
# 	cat <(  echo ".parameter set :old_version standard" \
#              && echo ".parameter set :new_version proposed" \
#              && cat queries/compare-versions.sql )          \
#           | sqlite3 bench_results.db

# --- building docs ---

slow-docs = doc/examples/mnist-nearest-neighbors.html

docs: doc-prelude $(doc-example-names) $(doc-lib-names) $(slow-docs)

doc-prelude: lib/prelude.dx
	mkdir -p doc
	$(dex) --prelude /dev/null script lib/prelude.dx --outfmt html > doc/prelude.html

doc/examples/%.html: examples/%.dx
	mkdir -p doc/examples
	$(dex) script $^ --outfmt html > $@

doc/lib/%.html: lib/%.dx
	mkdir -p doc/lib
	$(dex) script $^ --outfmt html > $@

clean:
	$(STACK) clean
	rm -rf src/lib/dexrt.bc<|MERGE_RESOLUTION|>--- conflicted
+++ resolved
@@ -119,16 +119,10 @@
                 regression brownian_motion particle-swarm-optimizer \
                 ode-integrator mcmc ctc raytrace particle-filter \
                 isomorphisms ode-integrator fluidsim \
-<<<<<<< HEAD
-                sgd psd fft tutorial vega-plotting kernelregression \
-                quaternions manifold-gradients schrodinger \
-				gp-regression
-=======
                 sgd psd tutorial kernelregression \
                 quaternions manifold-gradients schrodinger
 # TODO: re-enable
 # fft vega-plotting
->>>>>>> f0e2e6cd
 
 test-names = uexpr-tests adt-tests type-tests eval-tests show-tests \
              shadow-tests monad-tests io-tests exception-tests sort-tests \
