-- Copyright 2019 Google LLC
--
-- Use of this source code is governed by a BSD-style
-- license that can be found in the LICENSE file or at
-- https://developers.google.com/open-source/licenses/bsd

{-# LANGUAGE DeriveGeneric #-}

import System.Console.Haskeline
import System.Exit
import Control.Monad
import Control.Monad.State.Strict
import Options.Applicative
import System.Posix.Terminal (queryTerminal)
import System.Posix.IO (stdOutput)
<<<<<<< HEAD
=======
import System.Exit
import System.Directory
>>>>>>> 9f6beb00

import Syntax
import PPrint
import RenderHtml
import Serialize
import Resources

import TopLevel
import Parser  hiding (Parser)
import LiveOutput

data ErrorHandling = HaltOnErr | ContinueOnErr
data DocFmt = ResultOnly | TextDoc | HTMLDoc | JSONDoc
data EvalMode = ReplMode String
              | WebMode    FilePath
              | WatchMode  FilePath
              | ScriptMode FilePath DocFmt ErrorHandling
<<<<<<< HEAD
data CmdOpts = CmdOpts EvalMode EvalConfig

runMode :: EvalMode -> EvalConfig -> IO ()
runMode evalMode opts = do
  env <- memoizeFileEval "prelude.cache" (evalPrelude opts) (preludeFile opts)
=======
data CmdOpts = CmdOpts EvalMode (Maybe FilePath) EvalConfig Backend

runMode :: EvalMode -> (Maybe FilePath) -> EvalConfig -> IO ()
runMode evalMode preludeFile opts = do
  key <- case preludeFile of
           Nothing   -> return ""  -- memoizeFileEval already checks compiler version
           Just path -> show <$> getModificationTime path
  env <- cached "prelude" key $ evalPrelude opts preludeFile
>>>>>>> 9f6beb00
  let runEnv m = evalStateT m env
  case evalMode of
    ReplMode prompt ->
      runEnv $ runInputT defaultSettings $ forever (replLoop prompt opts)
    ScriptMode fname fmt _ -> do
      results <- runEnv $ evalFile opts fname
      printLitProg fmt results
    -- These are broken if the prelude produces any arrays because the blockId
    -- counter restarts at zero. TODO: make prelude an implicit import block
    WebMode   fname -> runWeb      fname opts env
    WatchMode fname -> runTerminal fname opts env

evalPrelude :: EvalConfig -> (Maybe FilePath) -> IO TopEnv
evalPrelude opts fname = flip execStateT mempty $ do
  source <- case fname of
              Nothing   -> return $ preludeSource
              Just path -> liftIO $ readFile path
  result <- evalSource opts source
  void $ liftErrIO $ mapM (\(_, Result _ r) -> r) result

replLoop :: String -> EvalConfig -> InputT (StateT TopEnv IO) ()
replLoop prompt opts = do
  sourceBlock <- readMultiline prompt parseTopDeclRepl
  env <- lift get
  result <- lift $ evalDecl opts sourceBlock
  case result of Result _ (Left _) -> lift $ put env
                 _ -> return ()
  liftIO $ putStrLn $ pprint result

liftErrIO :: MonadIO m => Except a -> m a
liftErrIO (Left err) = liftIO $ putStrLn (pprint err) >> exitFailure
liftErrIO (Right x) = return x

readMultiline :: (MonadException m, MonadIO m) =>
                   String -> (String -> Maybe a) -> InputT m a
readMultiline prompt parse = loop prompt ""
  where
    dots = replicate 3 '.' ++ " "
    loop prompt' prevRead = do
      source <- getInputLine prompt'
      case source of
        Nothing -> liftIO exitSuccess
        Just s -> case parse s' of
          Just ans -> return ans
          Nothing -> loop dots s'
          where s' = prevRead ++ s ++ "\n"

simpleInfo :: Parser a -> ParserInfo a
simpleInfo p = info (p <**> helper) mempty

printLitProg :: DocFmt -> LitProg -> IO ()
printLitProg ResultOnly prog = putStr $ foldMap (nonEmptyNewline . pprint . snd) prog
  where
    nonEmptyNewline [] = []
    nonEmptyNewline l  = l ++ ['\n']
printLitProg HTMLDoc prog = putStr $ progHtml prog
printLitProg TextDoc prog = do
  isatty <- queryTerminal stdOutput
  putStr $ foldMap (uncurry (printLitBlock isatty)) prog
printLitProg JSONDoc prog =
  forM_ prog $ \(_, result) -> case toJSONStr result of
    "{}" -> return ()
    s -> putStrLn s

parseOpts :: ParserInfo CmdOpts
parseOpts = simpleInfo $ CmdOpts <$> parseMode <*> parseEvalOpts

parseMode :: Parser EvalMode
parseMode = subparser $
     (command "repl" $ simpleInfo $
         ReplMode <$> (strOption $ long "prompt" <> value ">=> "
                         <> metavar "STRING" <> help "REPL prompt"))
  <> (command "web"    $ simpleInfo (WebMode    <$> sourceFileInfo ))
  <> (command "watch"  $ simpleInfo (WatchMode  <$> sourceFileInfo ))
  <> (command "script" $ simpleInfo (ScriptMode <$> sourceFileInfo
    <*> (option
            (optionList [ ("literate"   , TextDoc)
                        , ("result-only", ResultOnly)
                        , ("HTML"       , HTMLDoc)
                        , ("JSON"       , JSONDoc)])
            (long "outfmt" <> value TextDoc
             <> help "Output format (literate(default)|result-only|HTML|JSON"))
    <*> flag HaltOnErr ContinueOnErr (
                  long "allow-errors"
               <> help "Evaluate programs containing non-fatal type errors")))
  where
    sourceFileInfo = argument str (metavar "FILE" <> help "Source program")

optionList :: [(String, a)] -> ReadM a
optionList opts = eitherReader $ \s -> case lookup s opts of
  Just x  -> Right x
  Nothing -> Left $ "Bad option. Expected one of: " ++ show (map fst opts)

parseEvalOpts :: Parser EvalConfig
parseEvalOpts = EvalConfig
<<<<<<< HEAD
  <$> (option
=======
  <$> (optional $ strOption $ long "logto"
                    <> metavar "FILE"
                    <> help "File to log to" <> showDefault)
  <*> pure (error "Backend not initialized")
  <*> pure (error "Logging not initialized")

parsePreludeFile :: Parser (Maybe FilePath)
parsePreludeFile = optional $ strOption $ long "prelude" <> metavar "FILE" <> help "Prelude file"

parseBackend :: Parser Backend
parseBackend =
  (option
>>>>>>> 9f6beb00
         (optionList [ ("LLVM", LLVM)
                     , ("LLVM-CUDA", LLVMCUDA)
                     , ("LLVM-MC", LLVMMC)
                     , ("interp", Interp)])
         (long "backend" <> value LLVM <> help "Backend (LLVM(default)|LLVM-CUDA|interp)"))
  <*> (strOption $ long "prelude" <> value "prelude.dx" <> metavar "FILE"
                                  <> help "Prelude file" <> showDefault)
  <*> (optional $ strOption $ long "logto"
                    <> metavar "FILE"
                    <> help "File to log to" <> showDefault)
  <*> pure (error "Logging not initialized")

main :: IO ()
main = do
  CmdOpts evalMode opts <- execParser parseOpts
  runMode evalMode opts<|MERGE_RESOLUTION|>--- conflicted
+++ resolved
@@ -13,11 +13,8 @@
 import Options.Applicative
 import System.Posix.Terminal (queryTerminal)
 import System.Posix.IO (stdOutput)
-<<<<<<< HEAD
-=======
 import System.Exit
 import System.Directory
->>>>>>> 9f6beb00
 
 import Syntax
 import PPrint
@@ -35,22 +32,13 @@
               | WebMode    FilePath
               | WatchMode  FilePath
               | ScriptMode FilePath DocFmt ErrorHandling
-<<<<<<< HEAD
+
 data CmdOpts = CmdOpts EvalMode EvalConfig
 
 runMode :: EvalMode -> EvalConfig -> IO ()
 runMode evalMode opts = do
-  env <- memoizeFileEval "prelude.cache" (evalPrelude opts) (preludeFile opts)
-=======
-data CmdOpts = CmdOpts EvalMode (Maybe FilePath) EvalConfig Backend
-
-runMode :: EvalMode -> (Maybe FilePath) -> EvalConfig -> IO ()
-runMode evalMode preludeFile opts = do
-  key <- case preludeFile of
-           Nothing   -> return ""  -- memoizeFileEval already checks compiler version
-           Just path -> show <$> getModificationTime path
-  env <- cached "prelude" key $ evalPrelude opts preludeFile
->>>>>>> 9f6beb00
+  key <- show <$> getModificationTime (preludeFile opts)
+  env <- cached "prelude" key $ evalPrelude opts
   let runEnv m = evalStateT m env
   case evalMode of
     ReplMode prompt ->
@@ -63,11 +51,9 @@
     WebMode   fname -> runWeb      fname opts env
     WatchMode fname -> runTerminal fname opts env
 
-evalPrelude :: EvalConfig -> (Maybe FilePath) -> IO TopEnv
-evalPrelude opts fname = flip execStateT mempty $ do
-  source <- case fname of
-              Nothing   -> return $ preludeSource
-              Just path -> liftIO $ readFile path
+evalPrelude :: EvalConfig -> IO TopEnv
+evalPrelude opts = flip execStateT mempty $ do
+  source <- liftIO $ readFile $ preludeFile opts
   result <- evalSource opts source
   void $ liftErrIO $ mapM (\(_, Result _ r) -> r) result
 
@@ -146,22 +132,7 @@
 
 parseEvalOpts :: Parser EvalConfig
 parseEvalOpts = EvalConfig
-<<<<<<< HEAD
   <$> (option
-=======
-  <$> (optional $ strOption $ long "logto"
-                    <> metavar "FILE"
-                    <> help "File to log to" <> showDefault)
-  <*> pure (error "Backend not initialized")
-  <*> pure (error "Logging not initialized")
-
-parsePreludeFile :: Parser (Maybe FilePath)
-parsePreludeFile = optional $ strOption $ long "prelude" <> metavar "FILE" <> help "Prelude file"
-
-parseBackend :: Parser Backend
-parseBackend =
-  (option
->>>>>>> 9f6beb00
          (optionList [ ("LLVM", LLVM)
                      , ("LLVM-CUDA", LLVMCUDA)
                      , ("LLVM-MC", LLVMMC)
