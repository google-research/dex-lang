-- Copyright 2019 Google LLC
--
-- Use of this source code is governed by a BSD-style
-- license that can be found in the LICENSE file or at
-- https://developers.google.com/open-source/licenses/bsd

module Parser (Parser, parseit, parseUModule, parseUModuleDeps,
               finishUModuleParse, preludeImportBlock,
               parseTopDeclRepl, withSource,
               symbol, symChar, keyWordStrs, showPrimName) where

import Control.Monad
import Control.Monad.Combinators.Expr
import Control.Monad.Reader
import Data.Char
import Data.Text (Text)
import Data.Text          qualified as T
import Data.Text.Encoding qualified as T
import Text.Megaparsec hiding (Label, State)
import Text.Megaparsec.Char hiding (space, eol)
import Data.HashSet qualified as HS
import qualified Text.Megaparsec.Char as MC
import qualified Data.Map.Strict       as M
import Data.Tuple
import Data.Functor
import Data.Foldable
import Data.List.NonEmpty (NonEmpty (..))
import qualified Data.Scientific as Scientific
import Data.Maybe (fromMaybe)
import Data.Void
import Data.Word
import qualified Data.Set as S
import Data.String (IsString, fromString)
import qualified Text.Megaparsec.Char.Lexer as L
import qualified Text.Megaparsec.Debug

import Err
import LabeledItems
import Name
import Util (File (..))

import Types.Source
import Types.Primitives

-- canPair is used for the ops (,) (|) (&) which should only appear inside
-- parentheses (to avoid conflicts with records and other syntax)
data ParseCtx = ParseCtx { curIndent :: Int
                         , canPair   :: Bool
                         , canBreak  :: Bool }
type Parser = ReaderT ParseCtx (Parsec Void Text)

-- TODO: implement this more efficiently rather than just parsing the whole
-- thing and then extracting the deps.
parseUModuleDeps :: ModuleSourceName -> File -> [ModuleSourceName]
parseUModuleDeps name file = deps
  where UModule _ deps _ = parseUModule name $ T.decodeUtf8 $ fContents file
{-# SCC parseUModuleDeps #-}

finishUModuleParse :: UModulePartialParse -> UModule
finishUModuleParse (UModulePartialParse name _ file) =
  parseUModule name (T.decodeUtf8 $ fContents file)

parseUModule :: ModuleSourceName -> Text -> UModule
parseUModule name s = do
  let blocks = mustParseit s $ manyTill (sourceBlock <* outputLines) eof
  let blocks' = if name == Prelude
        then blocks
        else preludeImportBlock : blocks
  let imports = flip foldMap blocks' \b -> case sbContents b of
                  ImportModule moduleName -> [moduleName]
                  _ -> []
  UModule name imports blocks'
{-# SCC parseUModule #-}

preludeImportBlock :: SourceBlock
preludeImportBlock = SourceBlock 0 0 LogNothing "" $ ImportModule Prelude

parseTopDeclRepl :: Text -> Maybe SourceBlock
parseTopDeclRepl s = case sbContents b of
  UnParseable True _ -> Nothing
  _ -> Just b
  where b = mustParseit s sourceBlock
{-# SCC parseTopDeclRepl #-}

parseit :: Text -> Parser a -> Except a
parseit s p = case parse (runReaderT p (ParseCtx 0 False False)) "" s of
  Left e  -> throw ParseErr $ errorBundlePretty e
  Right x -> return x

mustParseit :: Text -> Parser a -> a
mustParseit s p  = case parseit s p of
  Success x -> x
  Failure e -> error $ "This shouldn't happen:\n" ++ pprint e

importModule :: Parser SourceBlock'
importModule = ImportModule . OrdinaryModule <$> do
  keyWord ImportKW
  s <- anyCaseName
  eol
  return s

declareForeign :: Parser SourceBlock'
declareForeign = do
  keyWord ForeignKW
  foreignName <- strLit
  b <- lowerName
  ty <- annot uType
  eol
  return $ DeclareForeign foreignName $ UAnnBinder (fromString b) ty

declareCustomLinearization :: Parser SourceBlock'
declareCustomLinearization = do
  keyWord CustomLinearizationKW
  (DeclareCustomLinearization <$> anyCaseName <*> expr) <* eol

sourceBlock :: Parser SourceBlock
sourceBlock = do
  offset <- getOffset
  pos <- getSourcePos
  (src, (level, b)) <- withSource $ withRecovery recover $ do
    level <- logLevel <|> logTime <|> logBench <|> return LogNothing
    b <- sourceBlock'
    return (level, b)
  return $ SourceBlock (unPos (sourceLine pos)) offset level src b

recover :: ParseError Text Void -> Parser (LogLevel, SourceBlock')
recover e = do
  pos <- liftM statePosState getParserState
  reachedEOF <-  try (mayBreak sc >> eof >> return True)
             <|> return False
  consumeTillBreak
  let errmsg = errorBundlePretty (ParseErrorBundle (e :| []) pos)
  return (LogNothing, UnParseable reachedEOF errmsg)

consumeTillBreak :: Parser ()
consumeTillBreak = void $ manyTill anySingle $ eof <|> void (try (eol >> eol))

logLevel :: Parser LogLevel
logLevel = do
  void $ try $ lexeme $ char '%' >> string "passes"
  passes <- many passName
  eol
  case passes of
    [] -> return LogAll
    _ -> return $ LogPasses passes

logTime :: Parser LogLevel
logTime = do
  void $ try $ lexeme $ char '%' >> string "time"
  eol
  return PrintEvalTime

logBench :: Parser LogLevel
logBench = do
  void $ try $ lexeme $ char '%' >> string "bench"
  benchName <- stringLiteral
  eol
  return $ PrintBench benchName

passName :: Parser PassName
passName = choice [thisNameString s $> x | (s, x) <- passNames]

passNames :: [(Text, PassName)]
passNames = [(T.pack $ show x, x) | x <- [minBound..maxBound]]

sourceBlock' :: Parser SourceBlock'
sourceBlock' =
      proseBlock
  <|> topLevelCommand
  <|> liftM EvalUDecl (topDecl <* eolf)
  <|> liftM EvalUDecl (instanceDef True  <* eolf)
  <|> liftM EvalUDecl (instanceDef False <* eolf)
  <|> liftM EvalUDecl (interfaceDef <* eolf)
  <|> liftM EvalUDecl (effectDef <* eolf)
  <|> liftM EvalUDecl (handlerDef <* eolf)
  <|> liftM (Command (EvalExpr Printed)) (expr <* eolf)
  <|> hidden (some eol >> return EmptyLines)
  <|> hidden (sc >> eol >> return CommentLine)

proseBlock :: Parser SourceBlock'
proseBlock = label "prose block" $ char '\'' >> fmap (ProseBlock . fst) (withSource consumeTillBreak)

topLevelCommand :: Parser SourceBlock'
topLevelCommand =
      importModule
  <|> declareForeign
  <|> declareCustomLinearization
  <|> (QueryEnv <$> envQuery)
  <|> explicitCommand
  <?> "top-level command"

envQuery :: Parser EnvQuery
envQuery = string ":debug" >> sc >> (
      (DumpSubst          <$  (string "env"   >> sc))
  <|> (InternalNameInfo <$> (string "iname" >> sc >> rawName))
  <|> (SourceNameInfo   <$> (string "sname" >> sc >> anyName)))
       <* eol
  where
    rawName :: Parser RawName
    rawName = undefined -- RawName <$> (fromString <$> anyName) <*> intLit

explicitCommand :: Parser SourceBlock'
explicitCommand = do
  cmdName <- char ':' >> nameString
  cmd <- case cmdName of
    "p"       -> return $ EvalExpr Printed
    "t"       -> return $ GetType
    "html"    -> return $ EvalExpr RenderHtml
    "export"  -> ExportFun <$> nameString
    _ -> fail $ "unrecognized command: " ++ show cmdName
  e <- blockOrExpr <* eolf
  return $ case (e, cmd) of
    (WithSrcE _ (UVar (SourceName v)), GetType) -> GetNameType v
    _ -> Command cmd e

-- === uexpr ===

expr :: Parser (UExpr VoidS)
expr = mayNotPair $ makeExprParser leafExpr ops

-- expression without exposed infix operators
leafExpr :: Parser (UExpr VoidS)
leafExpr = uVarOcc <|> lookaheadExprs <?> "expression"
  where
    lookaheadExprs = do
      next <- nextChar
      case next of
        '_'  -> uHole
        '('  -> unitCon <|> parens (mayPair $ makeExprParser leafExpr ops)
        '['  -> uTabCon
        '\"' -> uString
        '\'' -> withSrc $ charExpr <$> charLit
        '\\' -> uLamExpr
        '%'  -> uPrim
        '#'  -> uLabel <|> uIsoSugar
        '{'  -> (uLabeledExprs `fallBackTo` uVariantExpr)
        _ | isDigit next -> withSrc (    UNatLit   <$> natLit
                                     <|> UFloatLit <$> doubleLit)
        -- Here we can't commit to a single option yet
        'v'  -> uViewExpr <|> uPiType
        'f'  -> uForExpr  <|> uPiType
        'r'  -> uForExpr  <|> uPiType  -- uForExpr also supports rof
        'c'  -> caseExpr  <|> uPiType
        'i'  -> ifExpr    <|> uPiType
        'd'  -> uDoSugar  <|> uPiType
        _    -> uPiType

containedExpr :: Parser (UExpr VoidS)
containedExpr =   parens (mayPair $ makeExprParser leafExpr ops)
              <|> uVarOcc
              <|> uLabeledExprs
              <?> "contained expression"

uType :: Parser (UType VoidS)
uType = expr

uLabel :: Parser (UExpr VoidS)
uLabel = withSrc $ do
  try $ void $ char '#' >> char '#'
  ULabel <$> fieldLabel

uString :: Lexer (UExpr VoidS)
uString = do
  (s, pos) <- withPos $ strLit
  let addSrc = WithSrcE (Just pos)
  let cs = map (addSrc . charExpr) s
  return $ mkApp (addSrc "to_list") $ addSrc $ UTabCon cs

charExpr :: Char -> (UExpr' VoidS)
charExpr c = UPrimExpr $ ConExpr $ Lit $ Word8Lit $ fromIntegral $ fromEnum c

uVarOcc :: Parser (UExpr VoidS)
uVarOcc = withSrc $ try $ fromString <$> (anyName <* notFollowedBy (sym ":"))

uHole :: Parser (UExpr VoidS)
uHole = withSrc $ underscore $> UHole

letAnnStr :: Parser LetAnn
letAnnStr = (string "noinline"   $> NoInlineLet)

topDecl :: Parser (UDecl VoidS VoidS)
topDecl = dataDef <|> topLet

topLet :: Parser (UDecl VoidS VoidS)
topLet = do
  lAnn <- (char '@' >> letAnnStr <* (eol <|> sc)) <|> return PlainLet
  ~(ULet _ p rhs) <- decl
  return $ ULet lAnn p rhs

superclassConstraints :: Parser [(UType VoidS)]
superclassConstraints = optionalMonoid $ brackets $ uType `sepBy` sym ","

interfaceDef :: Parser (UDecl VoidS VoidS)
interfaceDef = do
  keyWord InterfaceKW
  superclasses <- superclassConstraints
  (tyConName, tyConParams) <- tyConDef
  (methodNames, methodTys) <- unzip <$> onePerLine do
    v <- anyName
    explicit <- many anyName
    ty <- annot uType
    return (fromString v, UMethodType (Left $ explicit) ty)
  let methodNames' :: Nest (UBinder MethodNameC) VoidS VoidS
      methodNames' = toNest methodNames
  let tyConParams' = tyConParams
  return $ UInterface tyConParams' superclasses methodTys
                      (fromString tyConName) methodNames'

resumePolicy :: Parser UResumePolicy
resumePolicy =  (keyWord JmpKW $> UNoResume)
            <|> (keyWord DefKW $> ULinearResume)
            <|> (keyWord CtlKW $> UAnyResume)

opSigList :: Parser (Nest (UBinder EffectOpNameC) VoidS VoidS, [UEffectOpType VoidS])
opSigList = do
  (methodNames, methodTys) <- unzip <$> onePerLine do
    policy <- resumePolicy
    v <- anyName
    ty <- annot uType
    return (fromString v, UEffectOpType policy ty)
  return (toNest methodNames, methodTys)

effectDef :: Parser (UDecl VoidS VoidS)
effectDef = do
  keyWord EffectKW
  effName <- anyName
  (methodNames, methodTys) <- opSigList
  return $ UEffectDecl methodTys (fromString effName) methodNames

toNest :: (IsString (a VoidS VoidS)) => [String] -> Nest a VoidS VoidS
toNest = toNestParsed . map fromString

toNestParsed :: [a VoidS VoidS] -> Nest a VoidS VoidS
toNestParsed = foldr Nest Empty

toPairB :: forall a b. (IsString (a VoidS VoidS), IsString (b VoidS VoidS))
           => String -> String -> PairB a b VoidS VoidS
toPairB s1 s2 = PairB parse1 parse2 where
  parse1 :: a VoidS VoidS
  parse1 = fromString s1
  parse2 :: b VoidS VoidS
  parse2 = fromString s2

dataDef :: Parser (UDecl VoidS VoidS)
dataDef = do
  keyWord DataKW
  tyCon <- tyConDef
  ifaces <- (lookAhead lBracket >> brackets multiIfaceBinder) <|> pure []
  sym "="
  dataCons <- onePerLine dataConDef
  return $ UDataDefDecl
    (UDataDef tyCon (toNestParsed ifaces) $
      map (\(nm, cons) -> (nm, UDataDefTrail cons)) dataCons)
    (fromString $ fst tyCon)
    (toNest $ map (fromString . fst) $ dataCons)

tyConDef :: Parser (UConDef VoidS VoidS)
tyConDef = do
  con <- upperName <|> symName
  bs <- manyNested $ label "type constructor parameter" do
    v <- lowerName
    ty <- annot containedExpr <|> return tyKind
    return $  UAnnBinder (fromString v) ty
  return (fromString con, bs)
  where tyKind = ns $ UPrimExpr $ TCExpr TypeKind

-- TODO: dependent types
dataConDef :: Parser (UConDef VoidS VoidS)
dataConDef = (,) <$> upperName <*> manyNested dataConDefBinder

dataConDefBinder :: Parser (UAnnBinder AtomNameC VoidS VoidS)
dataConDefBinder = annBinder <|> (UAnnBinder UIgnore <$> containedExpr)

decl :: Parser (UDecl VoidS VoidS)
decl = do
  lhs <- funDefLet <|> (try $ simpleLet <* lookAhead (sym "="))
  rhs <- sym "=" >> blockOrExpr
  return $ lhs rhs

instanceDef :: Bool -> Parser (UDecl VoidS VoidS)
instanceDef isNamed = do
  name <- case isNamed of
    False -> keyWord InstanceKW $> NothingB
    True  -> keyWord NamedInstanceKW *> (JustB . fromString <$> anyName) <* sym ":"
  argBinders <- concat <$> many
    (argInParens [parensExplicitArg, parensImplicitArg, parensIfaceArg] <?> "instance arg")
  className <- upperName
  params <- many leafExpr
  methods <- onePerLine instanceMethod
  return $ UInstance (fromString className) (toNestParsed argBinders) params methods name

instanceMethod :: Parser (UMethodDef VoidS)
instanceMethod = do
  v <- anyName
  sym "="
  rhs <- blockOrExpr
  return $ UMethodDef (fromString v) rhs

handlerDef :: Parser (UDecl VoidS VoidS)
handlerDef = do
  keyWord HandlerKW
  binders <- concat <$> many (
    argInParens [parensExplicitArg, parensImplicitArg, parensIfaceArg])
  handlerName <- anyName
  sym ":"
  effectName <- anyName
  keyWord ReturningKW
  returnType <- uType
  methods <- onePerLine effectOpDef
  return $ UHandlerDecl (fromString effectName) (toNestParsed binders)
    returnType methods (fromString handlerName)

effectOpDef :: Parser (UEffectOpDef VoidS)
effectOpDef = do
  (rp, v) <- (keyWord ReturnKW $> (UReturn, "return"))
         <|> ((,) <$> resumePolicy <*> anyName)
  sym "="
  rhs <- blockOrExpr
  return $ UEffectOpDef (fromString v) rp rhs

simpleLet :: Parser (UExpr VoidS -> UDecl VoidS VoidS)
simpleLet = label "let binding" $ do
  p <- try $ (letPat <|> leafPat) <* lookAhead (sym "=" <|> sym ":")
  typeAnn <- optional $ annot uType
  return $ ULet PlainLet (UPatAnn p typeAnn)

letPat :: Parser (UPat VoidS VoidS)
letPat = withSrcB $ fromString <$> anyName

funDefLet :: Parser (UExpr VoidS -> UDecl VoidS VoidS)
funDefLet = label "function definition" $ mayBreak $ do
  keyWord DefKW
  v <- letPat
  argBinders <- concat <$> many
    (argInParens [parensExplicitArg, parensImplicitArg, parensIfaceArg] <?> "def arg")
  (eff, ty) <- label "result type annotation" $ annot effectiveType
  when (null argBinders && eff /= Pure) $ fail "Nullary def can't have effects"
  let funTy = buildPiType argBinders eff ty
  let lamBinders = argBinders <&> \(UPatAnnArrow (UPatAnn p _) arr) -> (UPatAnnArrow (UPatAnn p Nothing) arr)
  return \body -> ULet PlainLet (UPatAnn v (Just funTy)) $ buildLam lamBinders body

argInParens :: [(Lexer (), Parser a)] -> Parser a
argInParens argParsers = mayNotPair $ asum $ argParsers <&> \(paren, p) -> lookAhead paren >> p

parensExplicitArg :: (Lexer (), Parser [UPatAnnArrow VoidS VoidS])
parensExplicitArg = (lParen, parens $ do
  (p, ty) <- (,) <$> pat <*> annot uType
  return $ [UPatAnnArrow (UPatAnn p (Just ty)) PlainArrow])

parensImplicitArg :: (Lexer (), Parser [UPatAnnArrow VoidS VoidS])
parensImplicitArg = (lBrace, braces $ do
  p <- pat
  isSingle <- (lookAhead (sym ":") $> True) <|> return False
  case isSingle of
    True -> do
      ty <- annot uType
      return $ [UPatAnnArrow (UPatAnn p (Just ty)) ImplicitArrow]
    False -> do
      ps <- (pat `sepBy` sc) <|> return []
      return $ (p : ps) <&> \x -> UPatAnnArrow (UPatAnn x Nothing) ImplicitArrow)

singleIfaceArg :: Parser [UPatAnnArrow VoidS VoidS]
singleIfaceArg = do
  p <- try $ pat <* sym ":"
  ty <- uType
  return [UPatAnnArrow (UPatAnn p (Just ty)) ClassArrow]

multiIfaceBinder :: Parser [UAnnBinder AtomNameC VoidS VoidS]
multiIfaceBinder = do
  tys <- uType `sepBy` sym ","
  return $ UAnnBinder UIgnore <$> tys
  --UPatAnnArrow (UPatAnn (nsB UPatIgnore) (Just ty)) ClassArrow

parensIfaceArg :: (Lexer (), Parser [UPatAnnArrow VoidS VoidS])
parensIfaceArg = (lBracket, brackets $ singleIfaceArg <|> multiIfaceArg)
  where
    multiIfaceArg = multiIfaceBinder <&> fmap \(UAnnBinder UIgnore ty) ->
      UPatAnnArrow (UPatAnn (nsB UPatIgnore) (Just ty)) ClassArrow

buildPiType :: [UPatAnnArrow VoidS VoidS] -> UEffectRow VoidS -> UType VoidS -> UType VoidS
buildPiType [] Pure ty = ty
buildPiType [] _ _ = error "shouldn't be possible"
buildPiType (UPatAnnArrow p arr : bs) eff resTy = ns case bs of
  [] -> UPi $ UPiExpr arr p eff resTy
  _  -> UPi $ UPiExpr arr p Pure $ buildPiType bs eff resTy

effectiveType :: Parser (UEffectRow VoidS, UType VoidS)
effectiveType = (,) <$> effects <*> uType

effects :: Parser (UEffectRow VoidS)
effects = braces someEffects <|> return Pure
  where
    someEffects = do
      effs <- effect `sepBy` sym ","
      v <- optional $ symbol "|" >> lowerName
      return $ EffectRow (S.fromList effs) $ fmap fromString v

effect :: Parser (UEffect VoidS)
effect =   (RWSEffect <$> rwsName <*> (Just <$> fromString <$> anyCaseName))
       <|> (keyWord ExceptKW $> ExceptionEffect)
       <|> (keyWord IOKW     $> IOEffect)
       <?> "effect (Accum h | Read h | State h | Except | IO)"

rwsName :: Parser RWS
rwsName =   (keyWord WriteKW $> Writer)
        <|> (keyWord ReadKW  $> Reader)
        <|> (keyWord StateKW $> State)

uLamExpr :: Parser (UExpr VoidS)
uLamExpr = do
  sym "\\"
  -- We don't allow interface binders in lambdas because they overlap with table patterns
  bs <- concat <$> some (   (try $ argInParens [parensExplicitArg, parensImplicitArg])
                        <|> ((:[]) . flip UPatAnnArrow PlainArrow <$> patAnn)
                        )
  argTerm
  body <- blockOrExpr
  return $ buildLam bs body

-- TODO Does this generalize?  Swap list for Nest?
buildLam :: [UPatAnnArrow VoidS VoidS] -> UExpr VoidS -> UExpr VoidS
buildLam binders body@(WithSrcE pos _) = case binders of
  [] -> body
  -- TODO: join with source position of binders too
  (UPatAnnArrow b arr):bs -> WithSrcE (joinPos pos' pos) $ ULam lam
     where UPatAnn (WithSrcB pos' _) _ = b
           lam = ULamExpr arr b $ buildLam bs body

buildTabLam :: [UPatAnn VoidS VoidS] -> UExpr VoidS -> UExpr VoidS
buildTabLam binders body@(WithSrcE pos _) = case binders of
  [] -> body
  -- TODO: join with source position of binders too
  b:bs -> WithSrcE (joinPos pos' pos) $ UTabLam lam
   where UPatAnn (WithSrcB pos' _) _ = b
         lam = UTabLamExpr b $ buildTabLam bs body

-- TODO Does this generalize?  Swap list for Nest?
buildFor :: SrcPos -> Direction -> [UPatAnn VoidS VoidS] -> UExpr VoidS -> UExpr VoidS
buildFor pos dir binders body = case binders of
  [] -> body
  b:bs -> WithSrcE (Just pos) $ UFor dir $ UForExpr b $ buildFor pos dir bs body

uViewExpr :: Parser (UExpr VoidS)
uViewExpr = do
  keyWord ViewKW
  bs <- some patAnn
  argTerm
  body <- blockOrExpr
  return $ buildTabLam bs body

uForExpr :: Parser (UExpr VoidS)
uForExpr = do
  ((dir, trailingUnit), pos) <- withPos $
          (keyWord ForKW  $> (Fwd, False))
      <|> (keyWord For_KW $> (Fwd, True ))
      <|> (keyWord RofKW  $> (Rev, False))
      <|> (keyWord Rof_KW $> (Rev, True ))
  e <- buildFor pos dir <$> (some patAnn <* argTerm) <*> blockOrExpr
  if trailingUnit
    then return $ ns $ UDecl $ UDeclExpr (ULet PlainLet (UPatAnn (nsB UPatIgnore) Nothing) e) $
                                 ns unitExpr
    else return e

unitExpr :: UExpr' VoidS
unitExpr = UPrimExpr $ ConExpr $ ProdCon []

ns :: (a n) -> WithSrcE a n
ns = WithSrcE Nothing

nsB :: (b n l) -> WithSrcB b n l
nsB = WithSrcB Nothing

blockOrExpr :: Parser (UExpr VoidS)
blockOrExpr =  block <|> expr

unitCon :: Parser (UExpr VoidS)
unitCon = withSrc $ symbol "()" $> unitExpr

uTabCon :: Parser (UExpr VoidS)
uTabCon = withSrc $ do
  xs <- brackets $ expr `sepBy` sym ","
  return $ UTabCon xs

type UStatement (n::S) (l::S) = (EitherB UDecl (LiftB UExpr) n l, SrcPos)

block :: Parser (UExpr VoidS)
block = withIndent $ do
  statements <- mayNotBreak $ uStatement `sepBy1` (semicolon <|> try nextLine)
  case last statements of
    (LeftB _, _) -> fail "Last statement in a block must be an expression."
    _            -> return $ wrapUStatements statements

-- TODO Generalize to Nest UStatement n l -> UExpr n ?
wrapUStatements :: [UStatement VoidS VoidS] -> UExpr VoidS
wrapUStatements statements = case statements of
  [(RightB (LiftB e), _)] -> e
  (s, pos):rest -> WithSrcE (Just pos) $ case s of
    LeftB  d -> UDecl $ UDeclExpr d $ wrapUStatements rest
    RightB (LiftB e) -> UDecl $ UDeclExpr d $ wrapUStatements rest
      where d = ULet PlainLet (UPatAnn (nsB UPatIgnore) Nothing) e
  [] -> error "Shouldn't be reachable"

uStatement :: Parser (UStatement VoidS VoidS)
uStatement = withPos $   liftM LeftB  (instanceDef True <|> decl)
                     <|> liftM (RightB . LiftB) expr

-- TODO: put the `try` only around the `x:` not the annotation itself
uPiType :: Parser (UExpr VoidS)
uPiType = withSrc do
  p <- piBinderPat
  (     (sym "=>" >> (UTabPi <$> UTabPiExpr p <$> uType))
    <|> (upi p <$> arrow <*> uType))
  where
    upi binder (arr, eff) ty = UPi $ UPiExpr arr binder (fromMaybe Pure eff) ty

    piBinderPat :: Parser (UPatAnn VoidS VoidS)
    piBinderPat = do
      UAnnBinder b ty@(WithSrcE pos _) <- annBinder
      return case b of
        UBindSource n -> (UPatAnn (WithSrcB pos (fromString n))       (Just ty))
        UIgnore       -> (UPatAnn (WithSrcB pos (UPatBinder UIgnore)) (Just ty))
        UBind _ _     -> error "Shouldn't have UBind at parsing stage"

annBinder :: Parser (UAnnBinder (c::C) VoidS VoidS)
annBinder = try $ namedBinder <|> anonBinder

namedBinder :: Parser (UAnnBinder (c::C) VoidS VoidS)
namedBinder = label "named annoted binder" $ do
  v <- lowerName
  ty <- annot containedExpr
  return $ UAnnBinder (fromString v) ty

anonBinder :: Parser (UAnnBinder (s::C) VoidS VoidS)
anonBinder =
  label "anonymous annoted binder" $ UAnnBinder UIgnore <$>
    (underscore >> sym ":" >> containedExpr)

arrow :: Parser (Arrow, Maybe (UEffectRow VoidS))
arrow =   (sym "->"  >> liftM ((PlainArrow,) . Just) effects)
      <|> (sym "--o" $> (LinArrow, Nothing))
      <|> (sym "?->" $> (ImplicitArrow, Nothing))
      <|> (sym "?=>" $> (ClassArrow, Nothing))
      <?> "arrow"

caseExpr :: Parser (UExpr VoidS)
caseExpr = withSrc $ do
  keyWord CaseKW
  e <- expr
  keyWord OfKW
  alts <- onePerLine $ UAlt <$> pat <*> (sym "->" *> blockOrExpr)
  return $ UCase e alts

ifExpr :: Parser (UExpr VoidS)
ifExpr = withSrc $ do
  keyWord IfKW
  e <- expr
  (alt1, maybeAlt2) <- oneLineThenElse <|> blockThenElse
  let alt2 = case maybeAlt2 of
        Nothing  -> ns unitExpr
        Just alt -> alt
  return $ UCase e
      [ UAlt (nsB $ UPatCon "True"  Empty)  alt1
      , UAlt (nsB $ UPatCon "False" Empty) alt2]

oneLineThenElse :: Parser (UExpr VoidS, Maybe (UExpr VoidS))
oneLineThenElse = do
  keyWord ThenKW
  alt1 <- eitherP block expr
  case alt1 of
    Left  e -> return (e, Nothing)
    Right e -> do
      alt2 <- optional $ keyWord ElseKW >> blockOrExpr
      return (e, alt2)

blockThenElse :: Parser (UExpr VoidS, Maybe (UExpr VoidS))
blockThenElse = withIndent $ mayNotBreak $ do
  alt1 <- keyWord ThenKW >> blockOrExpr
  alt2 <- optional $ do
    try $ nextLine >> keyWord ElseKW
    blockOrExpr
  return (alt1, alt2)

onePerLine :: Parser a -> Parser [a]
onePerLine p =   liftM (:[]) p
             <|> (withIndent $ mayNotBreak $ p `sepBy1` try nextLine)
{-# INLINE onePerLine #-}

uBinder :: Parser (UBinder AtomNameC VoidS VoidS)
uBinder = (fromString <$> lowerName) <|> (underscore $> UIgnore)

pat :: Parser (UPat VoidS VoidS)
pat = mayNotPair $ makeExprParser leafPat patOps

leafPat :: Parser (UPat VoidS VoidS)
leafPat = nextChar >>= \case
  '(' -> (withSrcB (symbol "()" $> (UPatUnit UnitB))) <|> parens (mayPair $ makeExprParser leafPat patOps)
  '{' -> withSrcB $ variantPat `fallBackTo` recordPat
  '[' -> withSrcB $ brackets $ UPatTable <$> toNestParsed <$> leafPat `sepBy` sym ","
  _ -> withSrcB $ (UPatBinder <$> uBinder)
              <|> (UPatCon    <$> (fromString <$> upperName) <*> manyNested pat)
  where pun pos l = WithSrcB (Just pos) $ fromString l
        variantPat = parseVariant leafPat UPatVariant UPatVariantLift
        recordPat = (UPatRecord UEmptyRowPat <$ braces (return ())) `fallBackTo`
                    (UPatRecord <$> parseFieldRowPat "," "=" (Just pun))

-- TODO: add user-defined patterns
patOps :: [[Operator Parser (UPat VoidS VoidS)]]
patOps = [[InfixR patPairOp]]

patPairOp :: Parser (UPat (n::S) (l::S) -> UPat l (l'::S) -> UPat n l')
patPairOp = do
  allowed <- asks canPair
  if allowed
    then sym "," $> \x y -> joinSrcB x y $ UPatPair $ PairB x y
    else fail "pair pattern not allowed outside parentheses"

annot :: Parser a -> Parser a
annot p = label "type annotation" $ sym ":" >> p
{-# INLINE annot #-}

patAnn :: Parser (UPatAnn VoidS VoidS)
patAnn = label "pattern" $ UPatAnn <$> pat <*> optional (annot containedExpr)

uPrim :: Parser (UExpr VoidS)
uPrim = withSrc $ do
  s <- primName
  case strToPrimName s of
    Just prim -> UPrimExpr <$> traverse (const leafExpr) prim
    Nothing -> fail $ "Unrecognized primitive: " ++ s

uVariantExpr :: Parser (UExpr VoidS)
uVariantExpr = withSrc $ parseVariant expr UVariant UVariantLift

parseVariant :: Parser a -> (LabeledItems () -> Label -> a -> b) -> (LabeledItems () -> a -> b) -> Parser b
parseVariant subparser buildLabeled buildExt =
  bracketed (symbol "{|") (symbol "|}") $ do
    let parseInactive = try $ fieldLabel <* notFollowedBy (symbol "=")
    inactiveLabels <- parseInactive `endBy1` (symbol "|") <|> pure []
    let inactiveItems = foldr (<>) NoLabeledItems $ map (flip labeledSingleton ()) inactiveLabels
    let parseLabeled = do l <- fieldLabel
                          symbol "="
                          buildLabeled inactiveItems l <$> subparser
    let parseExt = do symbol "..."
                      buildExt inactiveItems <$> subparser
    parseLabeled <|> parseExt

uLabeledExprs :: Parser (UExpr VoidS)
uLabeledExprs = withSrc $
    (URecord <$> parseFieldRowElems "," "=" expr (Just varPun))
    -- We treat {} as an empty record, despite its ambiguity.
    `fallBackTo` (URecord [] <$ bracketed lBrace rBrace (return ()))
    `fallBackTo` (URecordTy <$> parseFieldRowElems "&" ":" expr Nothing)
    `fallBackTo` (ULabeledRow <$> parseFieldRowElems "?" ":" expr Nothing)
    `fallBackTo` (UVariantTy . snd <$> build "|" ":" empty Nothing Nothing)
  where
    build sep bindwith prefixParser = parseLabeledItems sep bindwith prefixParser expr

varPun :: SrcPos -> Label -> (UExpr VoidS)
varPun pos str = WithSrcE (Just pos) $ UVar (fromString str)

uDoSugar :: Parser (UExpr VoidS)
uDoSugar = withSrc $ do
  keyWord DoKW
  body <- blockOrExpr
  return $ ULam $ ULamExpr PlainArrow (UPatAnn (nsB $ UPatUnit UnitB) Nothing) body

uIsoSugar :: Parser (UExpr VoidS)
uIsoSugar = withSrc (char '#' *> options) where
  options = (recordFieldIso <$> fieldLabel)
            <|> char '?' *> (variantFieldIso <$> fieldLabel)
            <|> char '&' *> (recordZipIso <$> fieldLabel)
            <|> char '|' *> (variantZipIso <$> fieldLabel)
  plain = PlainArrow
  -- Explicitly specify types for `lam` and `alt` to prevent
  -- ambiguous type variable errors referring to the inner scopes
  -- defined thereby.
  lam :: UPat VoidS VoidS -> UExpr VoidS -> WithSrcE UExpr' VoidS
  lam p b = ns $ ULam $ ULamExpr plain (UPatAnn p Nothing) b
  alt :: UPat VoidS VoidS -> UExpr VoidS -> UAlt VoidS
  alt = UAlt
  recordFieldIso :: Label -> UExpr' VoidS
  recordFieldIso field =
    UApp (ns "MkIso") $
      ns $ URecord
        [ UStaticField "fwd" (lam
            (uPatRecordLit [(field, "x")] (Just "r"))
          $ (ns "(,)") `mkApp` (ns "x") `mkApp` (ns "r"))
        , UStaticField "bwd" (lam
          (nsB $ UPatPair $ toPairB "x" "r")
          $ ns $ URecord [UStaticField field "x", UDynFields "r"])
        ]
  variantFieldIso :: Label -> UExpr' VoidS
  variantFieldIso field =
    UApp "MkIso" $
      ns $ URecord
        [ UStaticField "fwd" (lam "v" $ ns $ UCase "v"
            [ alt (nsB $ UPatVariant NoLabeledItems field "x")
                $ "Left" `mkApp` "x"
            , alt (nsB $ UPatVariantLift (labeledSingleton field ()) "r")
                $ "Right" `mkApp` "r"
            ])
        , UStaticField "bwd" (lam "v" $ ns $ UCase "v"
            [ alt (nsB $ UPatCon "Left" (toNest ["x"]))
                $ ns $ UVariant NoLabeledItems field $ "x"
            , alt (nsB $ UPatCon "Right" (toNest ["r"]))
                $ ns $ UVariantLift (labeledSingleton field ()) $ "r"
            ])
        ]
  recordZipIso field =
    UApp "MkIso" $
      ns $ URecord
        [ UStaticField "fwd" (lam
          (nsB $ UPatPair $ PairB
            (uPatRecordLit [] (Just "l"))
            (uPatRecordLit [(field, "x")] (Just "r")))
          $ "(,)"
            `mkApp` (ns $ URecord [UStaticField field "x", UDynFields "l"])
            `mkApp` (ns $ URecord [UDynFields "r"]))
        , UStaticField "bwd" (lam
          (nsB $ UPatPair $ PairB
            (uPatRecordLit [(field, "x")] (Just "l"))
            (uPatRecordLit [] (Just "r")))
          $ "(,)"
            `mkApp` (ns $ URecord [UDynFields "l"])
            `mkApp` (ns $ URecord [UStaticField field "x", UDynFields"r"]))
        ]
  variantZipIso :: Label -> UExpr' VoidS
  variantZipIso field =
    UApp "MkIso" $
      ns $ URecord
        [ UStaticField "fwd" (lam "v" $ ns $ UCase "v"
            [ alt (nsB $ UPatCon "Left" (toNest ["l"]))
                $ "Left" `mkApp` (ns $
                    UVariantLift (labeledSingleton field ()) $ "l")
            , alt (nsB $ UPatCon "Right" (toNest ["w"]))
                $ ns $ UCase "w"
                [ alt (nsB $ UPatVariant NoLabeledItems field "x")
                    $ "Left" `mkApp` (ns $
                        UVariant NoLabeledItems field $ "x")
                , alt (nsB $ UPatVariantLift (labeledSingleton field ()) "r")
                    $ "Right" `mkApp` "r"
                ]
            ])
        , UStaticField "bwd" (lam "v" $ ns $ UCase "v"
            [ alt (nsB $ UPatCon "Left" (toNest ["w"]))
                $ ns $ UCase "w"
                [ alt (nsB $ UPatVariant NoLabeledItems field "x")
                    $ "Right" `mkApp` (ns $
                        UVariant NoLabeledItems field $ "x")
                , alt (nsB $ UPatVariantLift (labeledSingleton field ())
                                             "r")
                    $ "Left" `mkApp` "r"
                ]
            , alt (nsB $ UPatCon "Right" (toNest ["l"]))
                $ "Right" `mkApp` (ns $
                    UVariantLift (labeledSingleton field ()) "l")
            ])
        ]

uPatRecordLit :: [(Label, UPat VoidS VoidS)] -> Maybe (UPat VoidS VoidS) -> UPat VoidS VoidS
uPatRecordLit labelsPats ext = nsB $ UPatRecord $ foldr addLabel extPat labelsPats
  where
    extPat = case ext of
      Nothing                          -> UEmptyRowPat
      Just (WithSrcB _ (UPatBinder b)) -> URemFieldsPat b
      _                                -> error "unexpected ext pattern"
    addLabel (l, p) rest = UStaticFieldPat l p rest

parseFieldRowElems
  :: Text -> Text
  -> Parser (UExpr VoidS) -> Maybe (SrcPos -> Label -> UExpr VoidS)
  -> Parser (UFieldRowElems VoidS)
parseFieldRowElems sep bindwith itemparser punner =
  bracketed lBrace rBrace $
    optional (symbol sep) >>= \case
      Just () -> afterSep
      Nothing -> someElems
  where
    afterSep = someElems <|> pure []
    someElems = do
      e    <- dynField <|> dynFields <|> staticFields
      rest <- optional (symbol sep) >>= \case
        Just () -> afterSep
        Nothing -> pure []
      return $ e : rest
    dynField = do
      try $ void $ char '@'
      v <- anyName
      symbol bindwith
      rhs <- itemparser
      return $ UDynField (SourceName v) rhs
    dynFields = do
      try $ symbol "..."
      UDynFields <$> expr
    staticFields = do
      (l, pos) <- withPos $ fieldLabel
      let explicitBound = symbol bindwith *> itemparser
      rhs <- case punner of
        Just p  -> explicitBound <|> pure (p pos l)
        Nothing -> explicitBound
      return $ UStaticField l rhs

parseFieldRowPat
  :: Text -> Text
  -> Maybe (SrcPos -> Label -> UPat VoidS VoidS)
  -> Parser (UFieldRowPat VoidS VoidS)
parseFieldRowPat sep bindwith punner =
  bracketed lBrace rBrace $
    optional (symbol sep) >>= \case
      Just () -> afterSep
      Nothing -> someElems
  where
    afterSep = someElems <|> pure UEmptyRowPat
    someElems = atLeastOneField <|> remFields
    atLeastOneField = do
      e    <- dynFields <|> dynField <|> staticField
      rest <- optional (symbol sep) >>= \case
        Just () -> afterSep
        Nothing -> pure UEmptyRowPat
      return $ e rest
    dynFields = do
      void $ string "@..."
      v <- anyName
      symbol bindwith
      rhs <- leafPat
      return $ UDynFieldsPat (SourceName v) rhs
    dynField :: Parser (UFieldRowPat VoidS VoidS -> UFieldRowPat VoidS VoidS)
    dynField = do
      try $ void $ char '@'
      v <- anyName
      symbol bindwith
      rhs <- leafPat
      return $ UDynFieldPat (SourceName v) rhs
    remFields :: Parser (UFieldRowPat VoidS VoidS)
    remFields = do
      try $ symbol "..."
      (URemFieldsPat <$> uBinder) <|> (pure $ URemFieldsPat UIgnore)
    staticField :: Parser (UFieldRowPat VoidS VoidS -> UFieldRowPat VoidS VoidS)
    staticField = do
      (l, pos) <- withPos $ fieldLabel
      let explicitBound = symbol bindwith *> leafPat
      rhs <- case punner of
        Just p  -> explicitBound <|> pure (p pos l)
        Nothing -> explicitBound
      return $ UStaticFieldPat l rhs

parseLabeledItems
  :: Text -> Text -> Parser b -> Parser a
  -> Maybe (SrcPos -> Label -> a) -> Maybe (SrcPos -> a)
  -> Parser (Maybe b, ExtLabeledItems a a)
parseLabeledItems sep bindwith prefixparser itemparser punner tailDefault =
  -- TODO: This is not ideal, because we're very defensive about the prefixparser.
  -- We should let it decide whether it failed before or after committing to the parse.
  bracketed lBrace rBrace $
        ((,) <$> (Just <$> try prefixparser) <*> beforeSep)
    <|> ((Nothing,) <$> atBeginning)
  where
    atBeginning = someItems
                  <|> (symbol sep >> (stopAndExtend <|> stopWithoutExtend))
                  <|> stopWithoutExtend
    stopWithoutExtend = return $ NoExt NoLabeledItems
    stopAndExtend = do
      ((), pos) <- withPos $ symbol "..."
      rest <- case tailDefault of
        Just def -> itemparser <|> pure (def pos)
        Nothing -> itemparser
      return $ Ext NoLabeledItems (Just rest)
    beforeSep = (symbol sep >> afterSep) <|> stopWithoutExtend
    afterSep = someItems <|> stopAndExtend <|> stopWithoutExtend
    someItems = do
      (l, pos) <- withPos fieldLabel
      let explicitBound = symbol bindwith *> itemparser
      itemVal <- case punner of
        Just punFn -> explicitBound <|> pure (punFn pos l)
        Nothing -> explicitBound
      rest <- beforeSep
      return $ prefixExtLabeledItems (labeledSingleton l itemVal) rest

-- Combine two parsers such that if the first fails, we try the second one.
-- If both fail, consume the same amount of input as the parser that
-- consumed the most input, and use its error message. Useful if you want
-- to parse multiple things, but they share some common starting symbol, and
-- you don't want the first one failing to prevent the second from succeeding.
-- Unlike using `try` and/or (<|>), if both parsers fail and either one consumes
-- input, parsing is aborted. Also, if both parsers consume the same amount of
-- input, we combine the symbols each was expecting.
fallBackTo :: Parser a -> Parser a -> Parser a
fallBackTo optionA optionB = do
  startState <- getParserState
  resA <- observing $ optionA
  case resA of
    Right val -> return val
    Left errA -> do
      stateA <- getParserState
      updateParserState $ const startState
      resB <- observing $ optionB
      case resB of
        Right val -> return val
        Left errB -> case compare (errorOffset errA) (errorOffset errB) of
          LT -> parseError errB
          GT -> updateParserState (const stateA) >> parseError errA
          EQ -> case (errA, errB) of
            -- Combine what each was expecting.
            (TrivialError offset unexpA expA, TrivialError _ unexpB expB)
                -> parseError $ TrivialError offset (unexpA <|> unexpB)
                                                    (expA <> expB)
            _ -> fail $ "Multiple failed parse attempts:\n"
                  <> parseErrorPretty errA <> "\n" <> parseErrorPretty errB

-- === infix ops ===

-- literal symbols here must only use chars from `symChars`
ops :: [[Operator Parser (UExpr VoidS)]]
ops =
  [ [InfixL $ sym "." $> mkTabApp , symOp "!"]
  , [InfixL $ sc $> mkApp]
  , [prefixNegOp, prefixPosOp]
  , [anySymOp] -- other ops with default fixity
  , [symOp "+", symOp "-", symOp "||", symOp "&&",
     InfixR $ sym "=>" $> mkTabType,
     InfixL $ opWithSrc $ backquoteName >>= (return . binApp),
     symOp "<<<", symOp ">>>", symOp "<<&", symOp "&>>"]
  , [annotatedExpr]
  , [InfixR $ mayBreak (infixSym "$") $> mkApp]
  , [symOp "+=", symOp ":=", InfixL $ pairingSymOpP "|", InfixR infixArrow]
  , [InfixR $ pairingSymOpP "&", InfixR $ pairingSymOpP ","]
  , indexRangeOps
  ]

opWithSrc :: Parser (SrcPos -> a -> a -> a)
          -> Parser (a -> a -> a)
opWithSrc p = do
  (f, pos) <- withPos p
  return $ f pos
{-# INLINE opWithSrc #-}

anySymOp :: Operator Parser (UExpr VoidS)
anySymOp = InfixL $ opWithSrc $ do
  s <- label "infix operator" (mayBreak anySym)
  return $ binApp s

infixSym :: SourceName -> Parser ()
infixSym s = mayBreak $ sym $ T.pack s

symOp :: SourceName -> Operator Parser (UExpr VoidS)
symOp s = InfixL $ symOpP s

symOpP :: SourceName -> Parser (UExpr VoidS -> UExpr VoidS -> UExpr VoidS)
symOpP s = opWithSrc $ do
  label "infix operator" (infixSym s)
  return $ binApp $ "(" <> s <> ")"

pairingSymOpP :: String -> Parser (UExpr VoidS -> UExpr VoidS -> UExpr VoidS)
pairingSymOpP s = opWithSrc $ do
  allowed <- asks canPair
  if allowed
    then infixSym s >> return (binApp (fromString $ "("<>s<>")"))
    else fail $ "Unexpected delimiter " <> s

prefixNegOp :: Operator Parser (UExpr VoidS)
prefixNegOp = Prefix $ label "negation" $ do
  ((), pos) <- withPos $ sym "-"
  return \(WithSrcE litpos e) -> do
    let pos' = joinPos (Just pos) litpos
    case e of
      UNatLit   i -> WithSrcE pos' $ UIntLit   (-(fromIntegral i))
      UIntLit   i -> WithSrcE pos' $ UIntLit   (-i)
      UFloatLit i -> WithSrcE pos' $ UFloatLit (-i)
      _ -> do
        let f = WithSrcE (Just pos) "neg"
        mkApp f $ WithSrcE litpos e

prefixPosOp :: Operator Parser (UExpr VoidS)
prefixPosOp = Prefix $ label "positive" $ do
  ((), pos) <- withPos $ sym "+"
  return \(WithSrcE litpos e) -> do
    let pos' = joinPos (Just pos) litpos
    WithSrcE pos' case e of
      UNatLit   i -> UIntLit   (fromIntegral i)
      UIntLit   i -> UIntLit   i
      UFloatLit i -> UFloatLit i
      _ -> e

binApp :: SourceName -> SrcPos -> UExpr VoidS -> UExpr VoidS -> UExpr VoidS
binApp f pos x y = (f' `mkApp` x) `mkApp` y
  where f' = WithSrcE (Just pos) $ fromString f

mkApp :: UExpr (n::S) -> UExpr n -> UExpr n
mkApp f x = joinSrc f x $ UApp f x

mkTabApp :: UExpr (n::S) -> UExpr n -> UExpr n
mkTabApp f x = joinSrc f x $ UTabApp f x

infixArrow :: Parser (UType VoidS -> UType VoidS -> UType VoidS)
infixArrow = do
  notFollowedBy (sym "=>")  -- table arrows have special fixity
  ((arr, eff), pos) <- withPos arrow
  return \a b -> WithSrcE (Just pos) $ UPi $ UPiExpr arr (UPatAnn (nsB UPatIgnore) (Just a)) (fromMaybe Pure eff) b

mkTabType :: UExpr VoidS -> UExpr VoidS -> UExpr VoidS
mkTabType a b = joinSrc a b $ UTabPi $ UTabPiExpr (UPatAnn (nsB UPatIgnore) (Just a)) b

withSrc :: Parser (a n) -> Parser (WithSrcE a n)
withSrc p = do
  (x, pos) <- withPos p
  return $ WithSrcE (Just pos) x

withSrcB :: Parser (b n l) -> Parser (WithSrcB b n l)
withSrcB p = do
  (x, pos) <- withPos p
  return $ WithSrcB (Just pos) x

joinSrc :: WithSrcE a1 n1 -> WithSrcE a2 n2 -> a3 n3 -> WithSrcE a3 n3
joinSrc (WithSrcE p1 _) (WithSrcE p2 _) x = WithSrcE (joinPos p1 p2) x

joinSrcB :: WithSrcB a1 n1 l1 -> WithSrcB a2 n2 l2 -> a3 n3 l3 -> WithSrcB a3 n3 l3
joinSrcB (WithSrcB p1 _) (WithSrcB p2 _) x = WithSrcB (joinPos p1 p2) x

joinPos :: Maybe SrcPos -> Maybe SrcPos -> Maybe SrcPos
joinPos Nothing p = p
joinPos p Nothing = p
joinPos (Just (l, h)) (Just (l', h')) = Just (min l l', max h h')

indexRangeOps :: [Operator Parser (UExpr VoidS)]
indexRangeOps =
  [ Prefix  $ symPos ".."  <&> \pos l -> range "RangeTo"      pos l
  , Prefix  $ symPos "..<" <&> \pos l -> range "RangeToExc"   pos l
  , Postfix $ symPos ".."  <&> \pos l -> range "RangeFrom"    pos l
  , Postfix $ symPos "<.." <&> \pos l -> range "RangeFromExc" pos l ]
  where
    symPos s = snd <$> withPos (sym s)

    range :: SourceName -> SrcPos -> UExpr VoidS -> UExpr VoidS
    range rangeName pos lim = binApp rangeName pos (ns UHole) lim

annotatedExpr :: Operator Parser (UExpr VoidS)
annotatedExpr = InfixL $ opWithSrc $
  sym "::" $> (\pos v ty -> WithSrcE (Just pos) $ UTypeAnn v ty)

-- === lexemes ===

-- These `Lexer` actions must be non-overlapping and never consume input on failure
type Lexer = Parser

data KeyWord = DefKW | ForKW | For_KW | RofKW | Rof_KW | CaseKW | OfKW
             | ReadKW | WriteKW | StateKW | DataKW | InterfaceKW
             | InstanceKW | WhereKW | IfKW | ThenKW | ElseKW | DoKW
             | ExceptKW | IOKW | ViewKW | ImportKW | ForeignKW | NamedInstanceKW
<<<<<<< HEAD
             | EffectKW | HandlerKW | JmpKW | CtlKW | ReturnKW | ReturningKW
=======
             | CustomLinearizationKW
>>>>>>> f1b7278c

nextChar :: Lexer Char
nextChar = do
  i <- getInput
  guard $ not $ T.null i
  return $ T.head i
{-# INLINE nextChar #-}

upperName :: Lexer SourceName
upperName = label "upper-case name" $ lexeme $
  checkNotKeyword $ (:) <$> upperChar <*> many nameTailChar

lowerName  :: Lexer SourceName
lowerName = label "lower-case name" $ lexeme $
  checkNotKeyword $ (:) <$> lowerChar <*> many nameTailChar

anyCaseName  :: Lexer SourceName
anyCaseName = label "name" $ lexeme $
  checkNotKeyword $ (:) <$> satisfy (\c -> isLower c || isUpper c) <*>
    (T.unpack <$> takeWhileP Nothing (\c -> isAlphaNum c || c == '\'' || c == '_'))

anyName :: Lexer SourceName
anyName = anyCaseName <|> symName

checkNotKeyword :: Parser String -> Parser String
checkNotKeyword p = try $ do
  s <- p
  failIf (s `HS.member` keyWordSet) $ show s ++ " is a reserved word"
  return s
{-# INLINE checkNotKeyword #-}

keyWord :: KeyWord -> Lexer ()
keyWord kw = lexeme $ try $ string s >> notFollowedBy nameTailChar
  where
    s = case kw of
      DefKW  -> "def"
      ForKW  -> "for"
      RofKW  -> "rof"
      For_KW  -> "for_"
      Rof_KW  -> "rof_"
      CaseKW -> "case"
      IfKW   -> "if"
      ThenKW -> "then"
      ElseKW -> "else"
      OfKW   -> "of"
      ReadKW  -> "Read"
      WriteKW -> "Accum"
      StateKW -> "State"
      ExceptKW -> "Except"
      IOKW     -> "IO"
      DataKW -> "data"
      InterfaceKW -> "interface"
      InstanceKW -> "instance"
      NamedInstanceKW -> "named-instance"
      WhereKW -> "where"
      DoKW   -> "do"
      ViewKW -> "view"
      ImportKW -> "import"
      ForeignKW -> "foreign"
<<<<<<< HEAD
      EffectKW -> "effect"
      HandlerKW -> "handler"
      JmpKW -> "jmp"
      CtlKW -> "ctl"
      ReturnKW -> "return"
      ReturningKW -> "returning"
=======
      CustomLinearizationKW -> "custom-linearization"
>>>>>>> f1b7278c

keyWordSet :: HS.HashSet String
keyWordSet = HS.fromList keyWordStrs

keyWordStrs :: [String]
keyWordStrs = ["def", "for", "for_", "rof", "rof_", "case", "of", "llam",
               "Read", "Write", "Accum", "Except", "IO", "data", "interface",
               "instance", "named-instance", "where", "if", "then", "else",
<<<<<<< HEAD
               "do", "view", "import", "foreign", "effect", "jmp", "ctl",
               "return", "returning"]
=======
               "do", "view", "import", "foreign", "custom-linearization"]
>>>>>>> f1b7278c

fieldLabel :: Lexer Label
fieldLabel = label "field label" $ lexeme $
  checkNotKeyword $ (:) <$> (lowerChar <|> upperChar) <*> many nameTailChar

primName :: Lexer String
primName = lexeme $ try $ char '%' >> some alphaNumChar

charLit :: Lexer Char
charLit = lexeme $ char '\'' >> L.charLiteral <* char '\''

strLit :: Lexer String
strLit = lexeme $ char '"' >> manyTill L.charLiteral (char '"')

natLit :: Lexer Word64
natLit = lexeme $ try $ L.decimal <* notFollowedBy (char '.')

doubleLit :: Lexer Double
doubleLit = lexeme $
      try L.float
  <|> try (fromIntegral <$> (L.decimal :: Parser Int) <* char '.')
  <|> try do
    s <- L.scientific
    case Scientific.toBoundedRealFloat s of
      Right f -> return f
      Left  _ -> fail "Non-representable floating point literal"

knownSymStrs :: HS.HashSet String
knownSymStrs = HS.fromList
  [".", ":", "::", "!", "=", "-", "+", "||", "&&", "$", "&", "|", ",", "+=", ":="
  , "->", "=>", "?->", "?=>", "--o", "--", "<<<", ">>>", "<<&", "&>>"
  , "..", "<..", "..<", "..<", "<..<", "?"]

-- string must be in `knownSymStrs`
sym :: Text -> Lexer ()
sym s = lexeme $ try $ string s >> notFollowedBy symChar

anySym :: Lexer String
anySym = lexeme $ try $ do
  s <- some symChar
  failIf (s `HS.member` knownSymStrs) ""
  return $ "(" <> s <> ")"

symName :: Lexer SourceName
symName = label "symbol name" $ lexeme $ try $ do
  s <- between (char '(') (char ')') $ some symChar
  return $ "(" <> s <> ")"

backquoteName :: Lexer SourceName
backquoteName = label "backquoted name" $
  lexeme $ try $ between (char '`') (char '`') anyCaseName

-- brackets and punctuation
-- (can't treat as sym because e.g. `((` is two separate lexemes)
lParen, rParen, lBracket, rBracket, lBrace, rBrace, semicolon, underscore :: Lexer ()

lParen    = charLexeme '('
rParen    = charLexeme ')'
lBracket  = charLexeme '['
rBracket  = charLexeme ']'
lBrace    = charLexeme '{'
rBrace    = charLexeme '}'
semicolon = charLexeme ';'
underscore = charLexeme '_'

charLexeme :: Char -> Parser ()
charLexeme c = void $ lexeme $ char c

nameTailChar :: Parser Char
nameTailChar = alphaNumChar <|> char '\'' <|> char '_'

symChar :: Parser Char
symChar = token (\c -> if HS.member c symChars then Just c else Nothing) mempty

symChars :: HS.HashSet Char
symChars = HS.fromList ".,!$^&*:-~+/=<>|?\\@"

-- === Util ===

sc :: Parser ()
sc = skipMany $ hidden space <|> hidden lineComment

lineComment :: Parser ()
lineComment = do
  try $ string "--" >> notFollowedBy (void (char 'o'))
  void (takeWhileP (Just "char") (/= '\n'))

outputLines :: Parser ()
outputLines = void $ many (symbol ">" >> takeWhileP Nothing (/= '\n') >> ((eol >> return ()) <|> eof))

stringLiteral :: Parser String
stringLiteral = char '"' >> manyTill L.charLiteral (char '"') <* sc

space :: Parser ()
space = do
  consumeNewLines <- asks canBreak
  if consumeNewLines
    then space1
    else void $ takeWhile1P (Just "white space") (`elem` (" \t" :: String))

mayBreak :: Parser a -> Parser a
mayBreak p = local (\ctx -> ctx { canBreak = True }) p
{-# INLINE mayBreak #-}

mayNotBreak :: Parser a -> Parser a
mayNotBreak p = local (\ctx -> ctx { canBreak = False }) p
{-# INLINE mayNotBreak #-}

mayPair :: Parser a -> Parser a
mayPair p = local (\ctx -> ctx { canPair = True }) p
{-# INLINE mayPair #-}

mayNotPair :: Parser a -> Parser a
mayNotPair p = local (\ctx -> ctx { canPair = False }) p
{-# INLINE mayNotPair #-}

optionalMonoid :: Monoid a => Parser a -> Parser a
optionalMonoid p = p <|> return mempty
{-# INLINE optionalMonoid #-}

nameString :: Parser String
nameString = lexeme . try $ (:) <$> lowerChar <*> many alphaNumChar

thisNameString :: Text -> Parser ()
thisNameString s = lexeme $ try $ string s >> notFollowedBy alphaNumChar

lexeme :: Parser a -> Parser a
lexeme = L.lexeme sc
{-# INLINE lexeme #-}

symbol :: Text -> Parser ()
symbol s = void $ L.symbol sc s

argTerm :: Parser ()
argTerm = mayNotBreak $ sym "."

bracketed :: Parser () -> Parser () -> Parser a -> Parser a
bracketed left right p = between left right $ mayBreak $ sc >> p
{-# INLINE bracketed #-}

parens :: Parser a -> Parser a
parens p = bracketed lParen rParen p
{-# INLINE parens #-}

brackets :: Parser a -> Parser a
brackets p = bracketed lBracket rBracket p
{-# INLINE brackets #-}

braces :: Parser a -> Parser a
braces p = bracketed lBrace rBrace p
{-# INLINE braces #-}

manyNested :: Parser (a VoidS VoidS) -> Parser (Nest a VoidS VoidS)
manyNested p = toNestParsed <$> many p
{-# INLINE manyNested #-}

withPos :: Parser a -> Parser (a, SrcPos)
withPos p = do
  n <- getOffset
  x <- p
  n' <- getOffset
  return $ (x, (n, n'))
{-# INLINE withPos #-}

nextLine :: Parser ()
nextLine = do
  eol
  n <- asks curIndent
  void $ mayNotBreak $ many $ try (sc >> eol)
  void $ replicateM n (char ' ')

withSource :: Parser a -> Parser (Text, a)
withSource p = do
  s <- getInput
  (x, (start, end)) <- withPos p
  return (T.take (end - start) s, x)
{-# INLINE withSource #-}

withIndent :: Parser a -> Parser a
withIndent p = do
  nextLine
  indent <- T.length <$> takeWhileP (Just "space") (==' ')
  local (\ctx -> ctx { curIndent = curIndent ctx + indent }) $ p
{-# INLINE withIndent #-}

eol :: Parser ()
eol = void MC.eol

eolf :: Parser ()
eolf = eol <|> eof

failIf :: Bool -> String -> Parser ()
failIf True s = fail s
failIf False _ = return ()

_debug :: Show a => String -> Parser a -> Parser a
_debug s m = mapReaderT (Text.Megaparsec.Debug.dbg s) m

-- === primitive constructors and operators ===

type PrimName = PrimExpr ()

strToPrimName :: String -> Maybe PrimName
strToPrimName s = M.lookup s builtinNames

primNameToStr :: PrimName -> String
primNameToStr prim = case lookup prim $ map swap $ M.toList builtinNames of
  Just s  -> s
  Nothing -> show prim

showPrimName :: PrimExpr e -> String
showPrimName prim = primNameToStr $ fmap (const ()) prim
{-# NOINLINE showPrimName #-}

-- TODO: Can we derive these generically? Or use Show/Read?
--       (These prelude-only names don't have to be pretty.)
builtinNames :: M.Map String PrimName
builtinNames = M.fromList
  [ ("iadd", binOp IAdd), ("isub", binOp ISub)
  , ("imul", binOp IMul), ("fdiv", binOp FDiv)
  , ("fadd", binOp FAdd), ("fsub", binOp FSub)
  , ("fmul", binOp FMul), ("idiv", binOp IDiv)
  , ("irem", binOp IRem)
  , ("fpow", binOp FPow)
  , ("and" , binOp BAnd), ("or"  , binOp BOr ), ("not" , unOp BNot), ("xor", binOp BXor)
  , ("shl" , binOp BShL), ("shr" , binOp BShR)
  , ("ieq" , binOp (ICmp Equal  )), ("feq", binOp (FCmp Equal  ))
  , ("igt" , binOp (ICmp Greater)), ("fgt", binOp (FCmp Greater))
  , ("ilt" , binOp (ICmp Less)),    ("flt", binOp (FCmp Less))
  , ("fneg", unOp  FNeg)
  , ("exp" , unOp  Exp), ("exp2"  , unOp  Exp2)
  , ("log" , unOp Log), ("log2" , unOp Log2 ), ("log10" , unOp Log10)
  , ("sin" , unOp  Sin), ("cos" , unOp Cos)
  , ("tan" , unOp  Tan), ("sqrt", unOp Sqrt)
  , ("floor", unOp Floor), ("ceil", unOp Ceil), ("round", unOp Round)
  , ("log1p", unOp Log1p), ("lgamma", unOp LGamma)
  , ("sumToVariant"   , OpExpr $ SumToVariant ())
  , ("throwError"     , OpExpr $ ThrowError ())
  , ("throwException" , OpExpr $ ThrowException ())
  , ("ask"        , OpExpr $ PrimEffect () $ MAsk)
  , ("mextend"    , OpExpr $ PrimEffect () $ MExtend (BaseMonoid () ()) ())
  , ("get"        , OpExpr $ PrimEffect () $ MGet)
  , ("put"        , OpExpr $ PrimEffect () $ MPut  ())
  , ("indexRef"   , OpExpr $ IndexRef () ())
  , ("select"     , OpExpr $ Select () () ())
  , ("while"           , HofExpr $ While ())
  , ("linearize"       , HofExpr $ Linearize ())
  , ("linearTranspose" , HofExpr $ Transpose ())
  , ("runReader"       , HofExpr $ RunReader () ())
  , ("runWriter"       , HofExpr $ RunWriter (BaseMonoid () ()) ())
  , ("runState"        , HofExpr $ RunState  () ())
  , ("runIO"           , HofExpr $ RunIO ())
  , ("catchException"  , HofExpr $ CatchException ())
  , ("TyKind"    , TCExpr $ TypeKind)
  , ("Float64"   , TCExpr $ BaseType $ Scalar Float64Type)
  , ("Float32"   , TCExpr $ BaseType $ Scalar Float32Type)
  , ("Int64"     , TCExpr $ BaseType $ Scalar Int64Type)
  , ("Int32"     , TCExpr $ BaseType $ Scalar Int32Type)
  , ("Word8"     , TCExpr $ BaseType $ Scalar Word8Type)
  , ("Word32"    , TCExpr $ BaseType $ Scalar Word32Type)
  , ("Word64"    , TCExpr $ BaseType $ Scalar Word64Type)
  , ("Int32Ptr"  , TCExpr $ BaseType $ ptrTy $ Scalar Int32Type)
  , ("Word8Ptr"  , TCExpr $ BaseType $ ptrTy $ Scalar Word8Type)
  , ("Word32Ptr" , TCExpr $ BaseType $ ptrTy $ Scalar Word32Type)
  , ("Word64Ptr" , TCExpr $ BaseType $ ptrTy $ Scalar Word64Type)
  , ("Float32Ptr", TCExpr $ BaseType $ ptrTy $ Scalar Float32Type)
  , ("PtrPtr"    , TCExpr $ BaseType $ ptrTy $ ptrTy $ Scalar Word8Type)
  , ("Fin"       , TCExpr $ Fin ())
  , ("Label"     , TCExpr $ LabelType)
  , ("Ref"       , TCExpr $ RefType (Just ()) ())
  , ("PairType"  , TCExpr $ ProdType [(), ()])
  , ("UnitType"  , TCExpr $ ProdType [])
  , ("EffKind"   , TCExpr $ EffectRowKind)
  , ("LabeledRowKind", TCExpr $ LabeledRowKindTC)
  , ("pair", ConExpr $ ProdCon [(), ()])
  , ("fstRef", OpExpr $ ProjRef 0 ())
  , ("sndRef", OpExpr $ ProjRef 1 ())
  , ("cast", OpExpr  $ CastOp () ())
  , ("alloc", OpExpr $ IOAlloc (Scalar Word8Type) ())
  , ("free" , OpExpr $ IOFree ())
  , ("ptrOffset", OpExpr $ PtrOffset () ())
  , ("ptrLoad"  , OpExpr $ PtrLoad ())
  , ("ptrStore" , OpExpr $ PtrStore () ())
  , ("dataConTag", OpExpr $ DataConTag ())
  , ("toEnum"    , OpExpr $ ToEnum () ())
  , ("outputStreamPtr", OpExpr $ OutputStreamPtr)
  , ("projMethod0", OpExpr $ ProjMethod () 0)
  , ("projMethod1", OpExpr $ ProjMethod () 1)
  , ("projMethod2", OpExpr $ ProjMethod () 2)
  , ("explicitDict", ConExpr $ ExplicitDict () ())
  , ("explicitApply", OpExpr $ ExplicitApply () ())
  , ("monoLit", OpExpr $ MonoLiteral ())
  ]
  where
    binOp  op = OpExpr $ BinOp op () ()
    unOp   op = OpExpr $ UnOp  op ()
    ptrTy  ty = PtrType (Heap CPU, ty)<|MERGE_RESOLUTION|>--- conflicted
+++ resolved
@@ -1146,11 +1146,8 @@
              | ReadKW | WriteKW | StateKW | DataKW | InterfaceKW
              | InstanceKW | WhereKW | IfKW | ThenKW | ElseKW | DoKW
              | ExceptKW | IOKW | ViewKW | ImportKW | ForeignKW | NamedInstanceKW
-<<<<<<< HEAD
              | EffectKW | HandlerKW | JmpKW | CtlKW | ReturnKW | ReturningKW
-=======
              | CustomLinearizationKW
->>>>>>> f1b7278c
 
 nextChar :: Lexer Char
 nextChar = do
@@ -1210,16 +1207,13 @@
       ViewKW -> "view"
       ImportKW -> "import"
       ForeignKW -> "foreign"
-<<<<<<< HEAD
       EffectKW -> "effect"
       HandlerKW -> "handler"
       JmpKW -> "jmp"
       CtlKW -> "ctl"
       ReturnKW -> "return"
       ReturningKW -> "returning"
-=======
       CustomLinearizationKW -> "custom-linearization"
->>>>>>> f1b7278c
 
 keyWordSet :: HS.HashSet String
 keyWordSet = HS.fromList keyWordStrs
@@ -1228,12 +1222,8 @@
 keyWordStrs = ["def", "for", "for_", "rof", "rof_", "case", "of", "llam",
                "Read", "Write", "Accum", "Except", "IO", "data", "interface",
                "instance", "named-instance", "where", "if", "then", "else",
-<<<<<<< HEAD
-               "do", "view", "import", "foreign", "effect", "jmp", "ctl",
-               "return", "returning"]
-=======
-               "do", "view", "import", "foreign", "custom-linearization"]
->>>>>>> f1b7278c
+               "do", "view", "import", "foreign", "custom-linearization",
+               "effect", "jmp", "ctl", "return", "returning"]
 
 fieldLabel :: Lexer Label
 fieldLabel = label "field label" $ lexeme $
