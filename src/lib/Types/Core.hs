--- conflicted
+++ resolved
@@ -501,12 +501,8 @@
   , fragLocalModuleEnv  :: ModuleEnv n
   , fragFinishSpecializedDict :: SnocList (SpecDictName n, [LamExpr SimpIR n])
   , fragTopFunUpdates         :: SnocList (TopFunName n, TopFunEvalStatus n)
-<<<<<<< HEAD
+  , fragInstanceDefUpdates    :: SnocList (InstanceName n, InstanceDef n)
   , fragFieldDefUpdates       :: SnocList (TyConName n, SourceName, FieldDef n) }
-=======
-  , fragInstanceDefUpdates    :: SnocList (InstanceName n, InstanceDef n)
-  , fragFieldDefUpdates       :: SnocList (DataDefName n, SourceName, CAtom n) }
->>>>>>> 82876ec1
 
 -- TODO: we could add a lot more structure for querying by dict type, caching, etc.
 -- TODO: make these `Name n` instead of `Atom n` so they're usable as cache keys.
@@ -2189,7 +2185,6 @@
   {-# INLINE fromE #-}
 
   toE = \case
-<<<<<<< HEAD
     Case0 (Case0 (WhenAtomName binding))           -> AtomNameBinding   binding
     Case0 (Case1 (WhenC (dataDef `PairE` defs)))   -> TyConBinding    dataDef defs
     Case0 (Case2 (WhenC (n `PairE` LiftE idx)))    -> DataConBinding    n idx
@@ -2197,7 +2192,7 @@
     Case0 (Case4 (WhenC (instanceDef `PairE` ty))) -> InstanceBinding   instanceDef ty
     Case0 (Case5 (WhenC ((n `PairE` LiftE i))))    -> MethodBinding     n i
     Case1 (Case0 (WhenC (fun)))                    -> TopFunBinding     fun
-    Case1 (Case1 (WhenC ((LiftE x `PairE` y))))    -> FunObjCodeBinding x y
+    Case1 (Case1 (WhenC (f)))                      -> FunObjCodeBinding f
     Case1 (Case2 (WhenC (m)))                      -> ModuleBinding     m
     Case1 (Case3 (WhenC ((LiftE (ty,p)))))         -> PtrBinding        ty p
     Case1 (Case4 (WhenC (effDef)))                 -> EffectBinding     effDef
@@ -2205,24 +2200,6 @@
     Case1 (Case6 (WhenC (opDef)))                  -> EffectOpBinding   opDef
     Case2 (Case0 (WhenC (def)))                    -> SpecializedDictBinding def
     Case2 (Case1 (WhenC ((LiftE ty))))             -> ImpNameBinding    ty
-=======
-    Case0 (Case0 (WhenAtomName binding))                  -> AtomNameBinding   binding
-    Case0 (Case1 (WhenC (dataDef `PairE` defs)))          -> DataDefBinding    dataDef defs
-    Case0 (Case2 (WhenC (n `PairE` e)))                   -> TyConBinding      n e
-    Case0 (Case3 (WhenC (n `PairE` LiftE idx `PairE` e))) -> DataConBinding    n idx e
-    Case0 (Case4 (WhenC (classDef)))                      -> ClassBinding      classDef
-    Case0 (Case5 (WhenC (instanceDef)))                   -> InstanceBinding   instanceDef
-    Case0 (Case6 (WhenC ((n `PairE` LiftE i `PairE` f)))) -> MethodBinding     n i f
-    Case1 (Case0 (WhenC (fun)))                           -> TopFunBinding     fun
-    Case1 (Case1 (WhenC (cFun)))                          -> FunObjCodeBinding cFun
-    Case1 (Case2 (WhenC (m)))                             -> ModuleBinding     m
-    Case1 (Case3 (WhenC ((LiftE (ty,p)))))                -> PtrBinding        ty p
-    Case1 (Case4 (WhenC (effDef)))                        -> EffectBinding     effDef
-    Case1 (Case5 (WhenC (hDef)))                          -> HandlerBinding    hDef
-    Case1 (Case6 (WhenC (opDef)))                         -> EffectOpBinding   opDef
-    Case2 (Case0 (WhenC (def)))                           -> SpecializedDictBinding def
-    Case2 (Case1 (WhenC ((LiftE ty))))                    -> ImpNameBinding    ty
->>>>>>> 82876ec1
     _ -> error "impossible"
   {-# INLINE toE #-}
 
@@ -2354,16 +2331,10 @@
                               `PairE` ModuleEnv
                               `PairE` ListE (PairE SpecDictName (ListE (LamExpr SimpIR)))
                               `PairE` ListE (PairE TopFunName (ComposeE EvalStatus TopFunLowerings))
-<<<<<<< HEAD
+                              `PairE` ListE (PairE InstanceName InstanceDef)
                               `PairE` ListE (TyConName `PairE` LiftE SourceName `PairE` FieldDef)
-  fromE (PartialTopEnvFrag cache rules loadedM loadedO env d fs fields) =
-    cache `PairE` rules `PairE` loadedM `PairE` loadedO `PairE` env `PairE` d' `PairE` fs' `PairE` fields'
-=======
-                              `PairE` ListE (PairE InstanceName InstanceDef)
-                              `PairE` ListE (DataDefName `PairE` LiftE SourceName `PairE` CAtom)
   fromE (PartialTopEnvFrag cache rules loadedM loadedO env d fs ds fields) =
     cache `PairE` rules `PairE` loadedM `PairE` loadedO `PairE` env `PairE` d' `PairE` fs' `PairE` ds' `PairE` fields'
->>>>>>> 82876ec1
     where d'  = ListE $ [name `PairE` ListE methods | (name, methods) <- toList d]
           fs' = ListE $ [name `PairE` ComposeE impl | (name, impl)    <- toList fs]
           ds' = ListE $ [name `PairE` def           | (name, def)     <- toList ds]
@@ -2471,7 +2442,9 @@
     _ -> error "can't update ffi function impl"
 
 addInstanceDefUpdate :: Env n -> (InstanceName n, InstanceDef n) -> Env n
-addInstanceDefUpdate e (name, def) = updateEnv name (InstanceBinding def) e
+addInstanceDefUpdate e (name, def) =
+  case lookupEnvPure e name of
+    InstanceBinding _ ty -> updateEnv name (InstanceBinding def ty) e
 
 lookupEnvPure :: Color c => Env n -> Name c n -> Binding c n
 lookupEnvPure env v = lookupTerminalSubstFrag (fromRecSubst $ envDefs $ topEnv env) v
