--- conflicted
+++ resolved
@@ -485,36 +485,26 @@
 
 type BuilderEmissions r = RNest (Decl r)
 
-<<<<<<< HEAD
-newtype BuilderT (m::MonadKind) (n::S) (a:: *) =
-  BuilderT { runBuilderT' :: InplaceT Env BuilderEmissions m n a }
-  deriving ( Functor, Applicative, Monad, MonadTrans1, MonadFail, Fallible, Catchable
-=======
 newtype BuilderT (r::IR) (m::MonadKind) (n::S) (a:: *) =
   BuilderT { runBuilderT' :: InplaceT Env (BuilderEmissions r) m n a }
   deriving ( Functor, Applicative, Monad, MonadTrans1, MonadFail, Fallible
->>>>>>> 805e69ab
-           , CtxReader, ScopeReader, Alternative, Searcher
+           , Catchable, CtxReader, ScopeReader, Alternative, Searcher
            , MonadWriter w, MonadReader r')
 
 type BuilderM (r::IR) = BuilderT r HardFailM
 
-<<<<<<< HEAD
-instance MonadState s m => MonadState s (BuilderT m n) where
-  get :: BuilderT m n s
+instance MonadState s m => MonadState s (BuilderT r m n) where
+  get :: BuilderT r m n s
   get = BuilderT $ UnsafeMakeInplaceT \env decls -> do
     s <- get
     return (s, unsafeCoerceB decls, unsafeCoerceE env)
 
-  put :: s -> BuilderT m n ()
+  put :: s -> BuilderT r m n ()
   put s = BuilderT $ UnsafeMakeInplaceT \env decls -> do
     put s
     return ((), unsafeCoerceB decls, unsafeCoerceE env)
 
-liftBuilderT :: (Fallible m, EnvReader m') => BuilderT m n a -> m' n (m a)
-=======
 liftBuilderT :: (Fallible m, EnvReader m') => BuilderT r m n a -> m' n (m a)
->>>>>>> 805e69ab
 liftBuilderT cont = do
   env <- unsafeGetEnv
   Distinct <- getDistinct
