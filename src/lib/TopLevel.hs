-- Copyright 2020 Google LLC
--
-- Use of this source code is governed by a BSD-style
-- license that can be found in the LICENSE file or at
-- https://developers.google.com/open-source/licenses/bsd

{-# LANGUAGE UndecidableInstances #-}

module TopLevel (
  EvalConfig (..), Topper, TopperM, runTopperM,
  evalSourceBlock, evalSourceBlockRepl, OptLevel (..),
  evalSourceText, initTopState, TopStateEx (..), LibPath (..),
  evalSourceBlockIO, loadCache, storeCache, clearCache, createDexJIT,
  DexJIT, loadObject, nameMapImpToObj) where

import Data.Maybe
import Data.Foldable (toList)
import Data.Functor
import Control.Exception (throwIO, catch)
import Control.Monad.Writer.Strict  hiding (pass)
import Control.Monad.State.Strict
import Control.Monad.Reader
import qualified Data.ByteString as BS
import Data.Text (Text)
import Data.Text.Prettyprint.Doc
import Data.Store (Store (..), encode, decode)
import Data.List (partition)
import qualified Data.Map.Strict as M
import qualified Data.Set        as S
import GHC.Generics (Generic (..))
import System.FilePath
import System.Directory
import System.IO (stderr, hPutStrLn, Handle)
import System.IO.Error (isDoesNotExistError)

import Paths_dex  (getDataFileName)

import Err
import MTL1
import Logging
import LLVMExec hiding (OptLevel)
import LLVMExec qualified
import PPrint (pprintCanonicalized)
import Util (measureSeconds, File (..), readFileWithHash)
import Serialize (HasPtrs (..), pprintVal, getDexString, takePtrSnapshot, restorePtrSnapshot)

import Name
import AbstractSyntax
import Syntax
import Core
import Types.Core
import Builder
import CheckType ( CheckableE (..), asFFIFunType, checkHasType, asSpecializableFunction)
#ifdef DEX_DEBUG
import CheckType (checkTypesM)
#endif
import SourceRename
import Inference
import Simplify
import Lower
import Imp
import JIT
import Optimize
import QueryType

-- === top-level monad ===

data LibPath = LibDirectory FilePath | LibBuiltinPath
data OptLevel = NoOptimize | Optimize

data EvalConfig = EvalConfig
  { backendName   :: Backend
  , libPaths      :: [LibPath]
  , preludeFile   :: Maybe FilePath
  , logFileName   :: Maybe FilePath
  , logFile       :: Maybe Handle
  , optLevel      :: OptLevel }

class Monad m => ConfigReader m where
  getConfig :: m EvalConfig

class Monad m => JITReader m where
  getDexJIT :: m DexJIT

data PassCtx = PassCtx
  { requiresBench :: Bool
  , shouldLogPass :: PassName -> Bool
  }

initPassCtx :: PassCtx
initPassCtx = PassCtx False (const True)

class Monad m => PassCtxReader m where
  getPassCtx :: m PassCtx
  withPassCtx :: PassCtx -> m a -> m a

type TopLogger m = (MonadIO m, MonadLogger [Output] m)

class ( forall n. Fallible (m n)
      , forall n. MonadLogger [Output] (m n)
      , forall n. Catchable (m n)
      , forall n. ConfigReader (m n)
      , forall n. JITReader (m n)
      , forall n. PassCtxReader (m n)
      , forall n. MonadIO (m n)  -- TODO: something more restricted here
      , TopBuilder m )
      => Topper m

data TopperReaderData = TopperReaderData
  { topperPassCtx    :: PassCtx
  , topperEvalConfig :: EvalConfig
  , topperDexJIT     :: DexJIT }

newtype TopperM (n::S) a = TopperM
  { runTopperM' :: TopBuilderT (ReaderT TopperReaderData (LoggerT [Output] IO)) n a }
    deriving ( Functor, Applicative, Monad, MonadIO, MonadFail
             , Fallible, EnvReader, ScopeReader, Catchable)

-- Hides the `n` parameter as an existential
data TopStateEx where
  TopStateEx :: Distinct n => Env n -> TopStateEx

runTopperM :: EvalConfig -> DexJIT -> TopStateEx
           -> (forall n. Mut n => TopperM n a)
           -> IO (a, TopStateEx)
runTopperM opts jit (TopStateEx env) cont = do
  let maybeLogFile = logFile opts
  (Abs frag (LiftE result), _) <- runLogger maybeLogFile \l -> runLoggerT l $
    flip runReaderT (TopperReaderData initPassCtx opts jit) $
      runTopBuilderT env $ runTopperM' do
        localTopBuilder $ LiftE <$> cont
  return (result, extendTopEnv env frag)

extendTopEnv :: Distinct n => Env n -> TopEnvFrag n l -> TopStateEx
extendTopEnv env frag = do
  refreshAbsPure (toScope env) (Abs frag UnitE) \_ frag' UnitE ->
    TopStateEx $ extendOutMap env frag'

initTopState :: TopStateEx
initTopState = TopStateEx emptyOutMap

-- ======

evalSourceBlockIO :: EvalConfig -> DexJIT -> TopStateEx -> SourceBlock -> IO (Result, TopStateEx)
evalSourceBlockIO opts jit env block = runTopperM opts jit env $ evalSourceBlockRepl block

-- Used for the top-level source file (rather than imported modules)
evalSourceText :: (Topper m, Mut n) => Text -> (SourceBlock -> IO ()) -> (Result -> IO Bool) -> m n [(SourceBlock, Result)]
evalSourceText source beginCallback endCallback = do
  let (UModule mname deps sourceBlocks) = parseUModule Main source
  mapM_ ensureModuleLoaded deps
  evalSourceBlocks mname sourceBlocks
  where
    evalSourceBlocks mname = \case
      [] -> return []
      (sb:rest) -> do
        liftIO $ beginCallback sb
        result <- evalSourceBlock mname sb
        liftIO (endCallback result) >>= \case
          False -> return [(sb, result)]
          True  -> ((sb, result):) <$> evalSourceBlocks mname rest

catchLogsAndErrs :: (Topper m, Mut n) => m n a -> m n (Except a, [Output])
catchLogsAndErrs m = do
  maybeLogFile <- logFile <$> getConfig
  runLogger maybeLogFile \l -> withLogger l $
    catchErrExcept m

-- Module imports have to be handled differently in the repl because we don't
-- know ahead of time which modules will be needed.
evalSourceBlockRepl :: (Topper m, Mut n) => SourceBlock -> m n Result
evalSourceBlockRepl block = do
  case block of
    SourceBlockP _ _ _ _ (Misc (ImportModule name)) -> do
      -- TODO: clear source map and synth candidates before calling this
      ensureModuleLoaded name
    _ -> return ()
  evalSourceBlock Main block

-- XXX: This ensures that a module and its transitive dependencies are loaded,
-- (which will require evaluating them if they're not in the cache) but it
-- doesn't bring the names and instances into scope. The modules are "loaded"
-- but not yet "imported".
ensureModuleLoaded :: (Topper m, Mut n) => ModuleSourceName -> m n ()
ensureModuleLoaded moduleSourceName = do
  -- TODO: think about where import errors should be handled
  depsRequired <- findDepsTransitively moduleSourceName
  forM_ depsRequired \md -> do
    evaluated <- evalPartiallyParsedUModuleCached md
    bindModule (umppName md) evaluated
{-# SCC ensureModuleLoaded #-}

evalSourceBlock :: (Topper m, Mut n)
                => ModuleSourceName -> SourceBlock -> m n Result
evalSourceBlock mname block = do
  result <- withCompileTime do
     (maybeErr, logs) <- catchLogsAndErrs $
       withPassCtx (PassCtx (blockRequiresBench block)
                            (passLogFilter $ sbLogLevel block)) $
         evalSourceBlock' mname block
     return $ Result logs maybeErr
  case resultErrs result of
    Failure _ -> case sbContents block of
      EvalUDecl decl -> emitSourceMap $ uDeclErrSourceMap mname decl
      _ -> return ()
    _ -> return ()
  return $ filterLogs block $ addResultCtx block result
{-# SCC evalSourceBlock #-}

evalSourceBlock' :: (Topper m, Mut n) => ModuleSourceName -> SourceBlock -> m n ()
evalSourceBlock' mname block = case sbContents block of
  EvalUDecl decl -> execUDecl mname decl
  Command cmd expr -> case cmd of
    EvalExpr fmt -> do
      annExpr <- case fmt of
        Printed -> return expr
        RenderHtml -> return $ addTypeAnn expr $ referTo "String"
      val <- evalUExpr annExpr
      case fmt of
        Printed -> do
          s <- pprintVal val
          logTop $ TextOut s
        RenderHtml -> do
          s <- getDexString val
          logTop $ HtmlOut s
    ExportFun _ -> error "not implemented"
    --   f <- evalUModuleVal v m
    --   void $ traverseLiterals f \val -> case val of
    --     PtrLit _ _ -> throw CompilerErr $
    --       "Can't export functions with captured pointers (not implemented)."
    --     _ -> return $ Con $ Lit val
    --   logTop $ ExportedFun name f
    GetType -> do  -- TODO: don't actually evaluate it
      val <- evalUExpr expr
      ty <- getType val
      logTop $ TextOut $ pprintCanonicalized ty
  DeclareForeign fname (UAnnBinder b uty) -> do
    ty <- evalUType uty
    asFFIFunType ty >>= \case
      Nothing -> throw TypeErr
        "FFI functions must be n-ary first order functions with the IO effect"
      Just (impFunTy, naryPiTy) -> do
        -- TODO: query linking stuff and check the function is actually available
        let hint = getNameHint b
        vImp  <- emitImpFunBinding hint $ FFIFunction impFunTy fname
        vCore <- emitBinding hint (AtomNameBinding $ TopFunBound naryPiTy $ FFITopFun vImp)
        UBindSource sourceName <- return b
        emitSourceMap $ SourceMap $
          M.singleton sourceName [ModuleVar mname (Just $ UAtomVar vCore)]
  DeclareCustomLinearization fname zeros expr -> do
    lookupSourceMap fname >>= \case
      Nothing -> throw UnboundVarErr $ pprint fname
      Just (UAtomVar fname') -> do
        lookupCustomRules fname' >>= \case
          Nothing -> return ()
          Just _  -> throw TypeErr $ pprint fname ++ " already has a custom linearization"
        -- We do some special casing to avoid instantiating polymorphic functions.
        impl <- case expr of
          WithSrcE _ (UVar _) ->
            renameSourceNamesUExpr expr >>= \case
              WithSrcE _ (UVar (InternalName _ (UAtomVar v))) -> return $ Var v
              _ -> error "Expected a variable"
          _ -> evalUExpr expr
        fType <- getType fname'
        (nimplicit, linFunTy) <- liftExcept . runFallibleM =<< liftEnvReaderT
          (getLinearizationType fType REmpty [] fType)
        impl `checkHasType` linFunTy >>= \case
          Failure _ -> do
            implTy <- getType impl
            throw TypeErr $ unlines
              [ "Expected the custom linearization to have type:"
              , ""
              , pprint linFunTy
              , ""
              , "but it has type:"
              , ""
              , pprint implTy
              ]
          Success () -> return ()
        emitAtomRules fname' $ CustomLinearize nimplicit zeros impl
      Just _ -> throw TypeErr $ "Custom linearization can only be defined for functions"
    where
      getLinearizationType :: Type n -> RNest PiBinder n l
                           -> [Type l] -> Type l -> EnvReaderT FallibleM l (Int, Type n)
      getLinearizationType fullTy implicitArgs revArgTys = \case
        Pi (PiType pbinder@(PiBinder binder a arr) eff b') -> do
          unless (eff == Pure) $ throw TypeErr $
            "Custom linearization can only be defined for pure functions" ++ but
          let implicit = do
                unless (null revArgTys) $ throw TypeErr $
                  "To define a custom linearization, all implicit and class arguments of " ++
                  "a function have to precede all explicit arguments. However, the " ++
                  "type of " ++ pprint fname ++ "is:\n\n" ++ pprint fullTy
                refreshAbs (Abs pbinder b') \pbinder' b'' ->
                  getLinearizationType fullTy (RNest implicitArgs pbinder') [] b''
          case arr of
            ClassArrow -> implicit
            ImplicitArrow -> implicit
            PlainArrow -> do
              b <- case hoist binder b' of
                HoistSuccess b -> return b
                HoistFailure _ -> throw TypeErr $
                  "Custom linearization cannot be defined for dependent functions" ++ but
              getLinearizationType fullTy implicitArgs (a:revArgTys) b
            LinArrow -> throw NotImplementedErr "Unexpected linear arrow"
        resultTy -> do
          when (null revArgTys) $ throw TypeErr $
            "Custom linearization can only be defined for functions" ++ but
          resultTyTan <- maybeTangentType resultTy >>= \case
            Just rtt -> return rtt
            Nothing  -> throw TypeErr $ unlines
              [ "The type of the result of " ++ pprint fname ++ " is:"
              , ""
              , "  " ++ pprint resultTy
              , ""
              , "but it does not have a well-defined tangent space."
              ]
          tangentWrapper <- case zeros of
            InstantiateZeros -> return id
            SymbolicZeros -> do
              lookupSourceMap "SymbolicTangent" >>= \case
                Nothing -> throw UnboundVarErr $
                  "Can't define a custom linearization with symbolic zeros: the " ++
                  "SymbolicTangent type is not in scope."
                Just (UTyConVar symTanName) -> do
                  TyConBinding dataDefName _ <- lookupEnv symTanName
                  return \elTy -> TypeCon "SymbolicTangent" dataDefName $ DataDefParams [elTy] []
                Just _ -> throw TypeErr "SymbolicTangent should name a `data` type"
          let prependTangent linTail ty =
                maybeTangentType ty >>= \case
                  Just tty -> tangentWrapper tty --> linTail
                  Nothing  -> throw TypeErr $ unlines
                    [ "The type of one of the arguments of " ++ pprint fname ++ " is:"
                    , ""
                    , "  " ++ pprint ty
                    , ""
                    , "but it doesn't have a well-defined tangent space."
                    ]
          tanFunTy <- foldM prependTangent resultTyTan revArgTys
          (nestLength $ unRNest implicitArgs,) . prependImplicit implicitArgs <$>
            foldM (flip (-->)) (PairTy resultTy tanFunTy) revArgTys
        where
          but = ", but " ++ pprint fname ++ " has type " ++ pprint fullTy
          prependImplicit :: RNest PiBinder n l -> Type l -> Type n
          prependImplicit is ty = case is of
            REmpty -> ty
            RNest is' i -> prependImplicit is' $ Pi $ PiType i Pure ty
  UnParseable _ s -> throw ParseErr s
  BadSyntax e -> throwErrs e
  Misc m -> case m of
    GetNameType v -> do
      ty <- sourceNameType v
      logTop $ TextOut $ pprintCanonicalized ty
    ImportModule moduleName -> importModule moduleName
    QueryEnv query -> void $ runEnvQuery query $> UnitE
    ProseBlock _ -> return ()
    CommentLine  -> return ()
    EmptyLines   -> return ()
  where
    addTypeAnn :: UExpr n -> UExpr n -> UExpr n
    addTypeAnn e = WithSrcE Nothing . UTypeAnn e
    referTo :: SourceName -> UExpr VoidS
    referTo = WithSrcE Nothing . UVar . SourceName

runEnvQuery :: Topper m => EnvQuery -> m n ()
runEnvQuery query = do
  env <- unsafeGetEnv
  case query of
    DumpSubst -> logTop $ TextOut $ pprint $ env
    InternalNameInfo name ->
      case lookupSubstFragRaw (fromRecSubst $ envDefs $ topEnv env) name of
        Nothing      -> throw UnboundVarErr $ pprint name
        Just binding -> logTop $ TextOut $ pprint binding
    SourceNameInfo name -> do
      lookupSourceMap name >>= \case
        Nothing -> throw UnboundVarErr $ pprint name
        Just uvar -> do
          logTop $ TextOut $ pprint uvar
          info <- case uvar of
            UAtomVar     v' -> pprint <$> lookupEnv v'
            UTyConVar    v' -> pprint <$> lookupEnv v'
            UDataConVar  v' -> pprint <$> lookupEnv v'
            UClassVar    v' -> pprint <$> lookupEnv v'
            UMethodVar   v' -> pprint <$> lookupEnv v'
            UEffectVar   v' -> pprint <$> lookupEnv v'
            UEffectOpVar v' -> pprint <$> lookupEnv v'
            UHandlerVar  v' -> pprint <$> lookupEnv v'
          logTop $ TextOut $ "Binding:\n" ++ info

blockRequiresBench :: SourceBlock -> Bool
blockRequiresBench block = case sbLogLevel block of
  PrintBench _ -> True
  _            -> False

filterLogs :: SourceBlock -> Result -> Result
filterLogs block (Result outs err) = let
  (logOuts, requiredOuts) = partition isLogInfo outs
  outs' = requiredOuts ++ processLogs (sbLogLevel block) logOuts
  in Result outs' err

-- returns a toposorted list of the module's transitive dependencies (including
-- the module itself) excluding those provided in the set of already known
-- modules.
findDepsTransitively
  :: forall m n. (Topper m, Mut n)
  => ModuleSourceName -> m n [UModulePartialParse]
findDepsTransitively initialModuleName = do
  alreadyLoaded <- M.keysSet . fromLoadedModules <$> withEnv (envLoadedModules . topEnv)
  flip evalStateT alreadyLoaded $ execWriterT $ go initialModuleName
  where
    go :: ModuleSourceName -> WriterT [UModulePartialParse]
                                (StateT (S.Set ModuleSourceName) (m n)) ()
    go name = do
      alreadyVisited <- S.member name <$> get
      unless alreadyVisited do
        modify $ S.insert name
        config <- lift $ lift $ getConfig
        source <- loadModuleSource config name
        deps <- lift $ lift $ parseUModuleDepsCached name source
        mapM_ go deps
        tell [UModulePartialParse name deps source]

-- What would it look like to abstract away pattern used here and in
-- `evalPartiallyParsedUModuleCached`? We still want case-by-case control over
-- keys, eviction policy, etc. Maybe some a type class for caches that implement
-- query/extend, with `extend` being where the eviction happens?
parseUModuleDepsCached :: (Mut n, TopBuilder m)
                       => ModuleSourceName -> File -> m n [ModuleSourceName]
parseUModuleDepsCached Main file = return $ parseUModuleDeps Main file
parseUModuleDepsCached name file = do
  cache <- parsedDeps <$> getCache
  let req = fHash file
  case M.lookup name cache of
    Just (cachedReq, result) | cachedReq == req -> return result
    _ -> do
      let result = parseUModuleDeps name file
      extendCache $ mempty { parsedDeps = M.singleton name (req, result) }
      return result

evalPartiallyParsedUModuleCached
  :: (Topper m, Mut n)
  => UModulePartialParse -> m n (ModuleName n)
evalPartiallyParsedUModuleCached md@(UModulePartialParse name deps source) = do
  case name of
    Main -> evalPartiallyParsedUModule md  -- Don't cache main
    _ -> do
      LiftE cache <- withEnv $ LiftE . moduleEvaluations . envCache . topEnv
      -- TODO: we know that these are sufficient to determine the result of
      -- module evaluation, but maybe we should actually restrict the
      -- environment we pass to `evalUModule` so that it can't possibly depend
      -- on anything else.
      directDeps <- forM deps \dep -> do
        lookupLoadedModule dep >>= \case
          Just depVal -> return depVal
          Nothing -> throw CompilerErr $ pprint dep ++ " isn't loaded"
      let req = (fHash source, directDeps)
      case M.lookup name cache of
        Just (cachedReq, result) | cachedReq == req -> return result
        _ -> do
          liftIO $ hPutStrLn stderr $ "Compiling " ++ pprint name
          result <- evalPartiallyParsedUModule md
          extendCache $ mempty { moduleEvaluations = M.singleton name (req, result) }
          return result

-- Assumes all module dependencies have been loaded already
evalPartiallyParsedUModule
  :: (Topper m, Mut n)
  => UModulePartialParse -> m n (ModuleName n)
evalPartiallyParsedUModule partiallyParsed = do
  let name = umppName partiallyParsed
  let uModule = finishUModuleParse partiallyParsed
  evaluated <- evalUModule uModule
  emitBinding (getNameHint name) $ ModuleBinding evaluated

-- Assumes all module dependencies have been loaded already
evalUModule :: (Topper m  ,Mut n) => UModule -> m n (Module n)
evalUModule (UModule name _ blocks) = do
  Abs topFrag UnitE <- localTopBuilder $ mapM_ (evalSourceBlock' name) blocks >> return UnitE
  TopEnvFrag envFrag moduleEnvFrag <- return topFrag
  ModuleEnv (ImportStatus directDeps transDeps) sm scs _ <- return $ fragLocalModuleEnv moduleEnvFrag
  let fragToReEmit = TopEnvFrag envFrag $ moduleEnvFrag { fragLocalModuleEnv = mempty }
  let evaluatedModule = Module name directDeps transDeps sm scs
  emitEnv $ Abs fragToReEmit evaluatedModule

importModule :: (Mut n, TopBuilder m, Fallible1 m) => ModuleSourceName -> m n ()
importModule name = do
  lookupLoadedModule name >>= \case
    Nothing -> throw ModuleImportErr $ "Couldn't import " ++ pprint name
    Just name' -> do
      Module _ _ transImports' _ _ <- lookupModule name'
      let importStatus = ImportStatus (S.singleton name') (S.singleton name' <> transImports')
      emitLocalModuleEnv $ mempty { envImportStatus = importStatus }
{-# SCC importModule #-}

passLogFilter :: LogLevel -> PassName -> Bool
passLogFilter = \case
  LogAll           -> const True
  LogNothing       -> const False
  LogPasses passes -> (`elem` passes)
  PrintEvalTime    -> const False
  PrintBench _     -> const False

processLogs :: LogLevel -> [Output] -> [Output]
processLogs logLevel logs = case logLevel of
  LogAll -> logs
  LogNothing -> []
  LogPasses passes -> flip filter logs \case
                        PassInfo pass _ | pass `elem` passes -> True
                                        | otherwise          -> False
                        _ -> False
  PrintEvalTime -> [BenchResult "" compileTime runTime benchStats]
    where (compileTime, runTime, benchStats) = timesFromLogs logs
  PrintBench benchName -> [BenchResult benchName compileTime runTime benchStats]
    where (compileTime, runTime, benchStats) = timesFromLogs logs

timesFromLogs :: [Output] -> (Double, Double, Maybe BenchStats)
timesFromLogs logs = (totalTime - totalEvalTime, singleEvalTime, benchStats)
  where
    (totalEvalTime, singleEvalTime, benchStats) =
      case [(t, stats) | EvalTime t stats <- logs] of
        []           -> (0.0  , 0.0, Nothing)
        [(t, stats)] -> (total, t  , stats)
          where total = maybe t snd stats
        _            -> error "Expect at most one result"
    totalTime = case [tTotal | TotalTime tTotal <- logs] of
        []  -> 0.0
        [t] -> t
        _   -> error "Expect at most one result"

isLogInfo :: Output -> Bool
isLogInfo out = case out of
  PassInfo _ _ -> True
  MiscLog  _   -> True
  EvalTime _ _ -> True
  TotalTime _  -> True
  _ -> False

evalUType :: (Topper m, Mut n) => UType VoidS -> m n (Type n)
evalUType ty = do
  logTop $ PassInfo Parse $ pprint ty
  renamed <- logPass RenamePass $ renameSourceNamesUExpr ty
  checkPass TypePass $ checkTopUType renamed

evalUExpr :: (Topper m, Mut n) => UExpr VoidS -> m n (Atom n)
evalUExpr expr = do
  logTop $ PassInfo Parse $ pprint expr
  renamed <- logPass RenamePass $ renameSourceNamesUExpr expr
  typed <- checkPass TypePass $ inferTopUExpr renamed
  evalBlock typed
{-# SCC evalUExpr #-}

whenOpt :: Topper m => a -> (a -> m n a) -> m n a
whenOpt x act = getConfig <&> optLevel >>= \case
  NoOptimize -> return x
  Optimize   -> act x

evalBlock :: (Topper m, Mut n) => Block n -> m n (Atom n)
evalBlock typed = do
  eopt <- checkPass EarlyOptPass $ earlyOptimize typed
  synthed <- checkPass SynthPass $ synthTopBlock eopt
  simplifiedBlock <- checkPass SimpPass $ simplifyTopBlock synthed
  evalRequiredSpecializations simplifiedBlock
  SimplifiedBlock simp recon <- return simplifiedBlock
  opt <- whenOpt simp $ checkPass OptPass . optimize
  result <- case opt of
    AtomicBlock result -> return result
    _ -> do
      explicitIx <- emitIx opt
      instIx <- simplifyIx explicitIx
      lowered <- checkPass LowerPass $ lowerFullySequential instIx
      lopt <- whenOpt lowered $ checkPass LowerOptPass .
        (dceIxDestBlock >=> hoistLoopInvariant)
      evalBackend lopt
  applyRecon recon result
{-# SCC evalBlock #-}

evalRequiredSpecializations
  :: (Topper m, Mut n, SinkableE e, SubstE Name e, HoistableE e)
  => e n -> m n ()
evalRequiredSpecializations e = do
  forM_ (freeAtomVarsList e) \v -> do
    lookupAtomName v >>= \case
      TopFunBound _ (SpecializedTopFun _) ->
        queryImpCache v >>= \case
          Nothing -> compileTopLevelFun v
          Just _ -> return ()
      _ -> return ()

execUDecl :: (Topper m, Mut n) => ModuleSourceName -> UDecl VoidS VoidS -> m n ()
execUDecl mname decl = do
  logTop $ PassInfo Parse $ pprint decl
  Abs renamedDecl sourceMap <- logPass RenamePass $ renameSourceNamesTopUDecl mname decl
  inferenceResult <- checkPass TypePass $ inferTopUDecl renamedDecl sourceMap
  case inferenceResult of
    UDeclResultWorkRemaining block declAbs -> do
      result <- evalBlock block
      result' <- case declAbs of
        Abs (ULet NoInlineLet (UPatAnn p _) _) _ -> do
          ty <- getType result
          asSpecializableFunction ty >>= \case
            Just (n, fty) -> do
              f <- emitBinding (getNameHint p) $
                AtomNameBinding $ TopFunBound fty $ UnspecializedTopFun n result
              -- warm up cache if it's already sufficiently specialized
              -- (this is actually here as a workaround for some sort of
              -- caching/linking bug that occurs when we deserialize compilation artifacts).
              when (n == 0) do
                let s = AppSpecialization f (Abs Empty (ListE []))
                fSpecial <- emitSpecialization s
                evalRequiredSpecializations (Var fSpecial)
              return $ Var f
            Nothing -> throw TypeErr $
              "Not a valid @noinline function type: " ++ pprint ty
        _ -> return result
      emitSourceMap =<< applyUDeclAbs declAbs result'
    UDeclResultDone sourceMap' -> emitSourceMap sourceMap'
{-# SCC execUDecl #-}

compileTopLevelFun :: (Topper m, Mut n) => AtomName n -> m n ()
compileTopLevelFun fname = do
  fPreSimp <- specializedFunPreSimpDefinition fname
  fSimp <- simplifyTopFunction fPreSimp
  evalRequiredSpecializations fSimp
  fImp <- toImpStandaloneFunction fSimp
  fImpName <- emitImpFunBinding (getNameHint fname) fImp
  extendImpCache fname fImpName
  fObj <- toCFunction (getNameHint fImpName) fImp
  extendObjCache fImpName fObj
  void $ loadObject fObj
{-# SCC compileTopLevelFun #-}

loadObject :: (Topper m, Mut n) => ObjectFileName n -> m n (Ptr ())
loadObject fname =
  lookupLoadedObject fname >>= \case
    Nothing -> do
      ptr <- loadObjectNoCache fname
      extendLoadedObjects fname ptr
      return ptr
    Just p -> return p

loadObjectNoCache :: (Topper m, Mut n) => ObjectFileName n -> m n (Ptr ())
loadObjectNoCache name = do
  ObjectFile contents (CNameMap mainName depNames) <- lookupObjectFile name
  ptrs <- mapM loadObject depNames
  jit <- getDexJIT
  liftIO $ loadObjectFileExplicitLinks jit mainName ptrs contents

-- Get the definition of a specialized function in the pre-simplification IR.
specializedFunPreSimpDefinition
  :: (MonadFail1 m, EnvReader m) => AtomName n -> m n (NaryLamExpr n)
specializedFunPreSimpDefinition fname = do
  TopFunBound ty (SpecializedTopFun s) <- lookupAtomName fname
  AppSpecialization f abStaticArgs@(Abs bs _) <- return s
  f' <- forceDeferredInlining f
  liftBuilder do
    buildNaryLamExpr ty \allArgs -> do
      let (extraArgs, originalArgs) = splitAt (nestLength bs) (toList allArgs)
      ListE staticArgs' <- applyNaryAbs (sink abStaticArgs) extraArgs
      naryApp (sink f') $ staticArgs' <> map Var originalArgs

-- This is needed to avoid an infinite loop. Otherwise, in simplifyTopFunction,
-- where we eta-expand and try to simplify `App f args`, we would see `f` as a
-- "noinline" function and defer its simplification.
forceDeferredInlining :: EnvReader m => AtomName n -> m n (Atom n)
forceDeferredInlining v =
  lookupAtomName v >>= \case
    TopFunBound _ (UnspecializedTopFun _ f) -> return f
    _ -> return $ Var v

toCFunction :: (Topper m, Mut n) => NameHint -> ImpFunction n -> m n (ObjectFileName n)
toCFunction nameHint f = do
  PassCtx{..} <- getPassCtx
  logger  <- getLogger
<<<<<<< HEAD
  (llvmModule, nameMap) <- impToLLVM (FilteredLogger shouldLogPass logger) nameHint f
  jit <- getDexJIT
  obj <- liftIO $ compileLLVMModule jit llvmModule (mainFunName nameMap)
  nameMap' <- nameMapImpToObj nameMap
  emitObjFile nameHint $ ObjectFile obj nameMap'
=======
  (deps, m) <- impToLLVM (FilteredLogger shouldLogPass logger) fname f
  llvmOpt <- getLLVMOptLevel
  objFile <- liftIO $ exportObjectFileVal llvmOpt deps m fname
  objFileName <- emitObjFile (getNameHint fname) objFile
  return $ CFun fname objFileName

-- TODO: there's no guarantee this name isn't already taken. Need a better story
-- for C/LLVM function names
mainFuncName :: SourceName
mainFuncName = "entryFun"
>>>>>>> a489a83a

getLLVMOptLevel :: Topper m => m n (LLVMExec.OptLevel)
getLLVMOptLevel = getConfig <&> optLevel <&> \case
  NoOptimize -> LLVMExec.OptALittle
  Optimize   -> LLVMExec.OptAggressively

evalLLVM :: (Topper m, Mut n) => IxDestBlock n -> m n (Atom n)
evalLLVM block = do
  backend <- backendName <$> getConfig
  llvmOpt <- getLLVMOptLevel
  PassCtx{..} <- getPassCtx
  logger  <- getLogger
  let filteredLogger = FilteredLogger shouldLogPass logger
  (blockAbs, ptrVals) <- abstractPtrLiterals block
  let (cc, needsSync) = case backend of LLVMCUDA -> (EntryFun CUDARequired   , True )
                                        _        -> (EntryFun CUDANotRequired, False)
  ImpFunctionWithRecon impFun reconAtom <- checkPass ImpPass $
                                             toImpFunction backend cc blockAbs
  (llvmAST, nameMap) <- impToLLVM filteredLogger "main" impFun
  let IFunType _ _ resultTypes = impFunType impFun
  let llvmEvaluate = if requiresBench then compileAndBench needsSync else compileAndEval
<<<<<<< HEAD
  jit <- getDexJIT
  CNameMap mainName depNames <- nameMapImpToObj nameMap
  depPtrs <- mapM loadObject depNames
  resultVals <- liftIO $ llvmEvaluate jit filteredLogger
                  llvmAST mainName depPtrs ptrVals resultTypes
=======
  objFileNames <- getAllRequiredObjectFiles
  objFiles <- forM objFileNames  \objFileName -> do
    ObjectFileBinding objFile <- lookupEnv objFileName
    return objFile
  resultVals <- liftIO $ llvmEvaluate llvmOpt filteredLogger objFiles
                  llvmAST mainFuncName ptrVals resultTypes
>>>>>>> a489a83a
  resultValsNoPtrs <- mapM litValToPointerlessAtom resultVals
  applyNaryAbs reconAtom $ map SubstVal resultValsNoPtrs
{-# SCC evalLLVM #-}

evalBackend :: (Topper m, Mut n) => IxDestBlock n -> m n (Atom n)
evalBackend block = do
  backend <- backendName <$> getConfig
  let eval = case backend of
               MLIR        -> error "TODO"
               LLVM        -> evalLLVM
               LLVMMC      -> evalLLVM
               LLVMCUDA    -> evalLLVM
               Interpreter -> error "TODO"
  eval block

withCompileTime :: MonadIO m => m Result -> m Result
withCompileTime m = do
  (Result outs err, t) <- measureSeconds m
  return $ Result (outs ++ [TotalTime t]) err

checkPass :: (Topper m, Pretty (e n), CheckableE e)
          => PassName -> m n (e n) -> m n (e n)
checkPass name cont = do
  result <- logPass name do
    result <- cont
    return result
#ifdef DEX_DEBUG
  logTop $ MiscLog $ "Running checks"
  let allowedEffs = case name of
                      LowerPass    -> OneEffect IOEffect
                      LowerOptPass -> OneEffect IOEffect
                      _            -> mempty
  {-# SCC afterPassTypecheck #-} (liftExcept =<<) $ liftEnvReaderT $
    withAllowedEffects allowedEffs $ checkTypesM result
  logTop $ MiscLog $ "Checks passed"
#else
  logTop $ MiscLog $ "Checks skipped (not a debug build)"
#endif
  return result

addResultCtx :: SourceBlock -> Result -> Result
addResultCtx block (Result outs errs) =
  Result outs (addSrcTextContext (sbOffset block) (sbText block) errs)

logTop :: TopLogger m => Output -> m ()
logTop x = logIO [x]

logPass :: Topper m => Pretty a => PassName -> m n a -> m n a
logPass passName cont = do
  logTop $ PassInfo passName $ "=== " <> pprint passName <> " ==="
  logTop $ MiscLog $ "Starting "++ pprint passName
  result <- cont
  {-# SCC logPassPrinting #-} logTop $ PassInfo passName $ "=== Result ===\n" <> pprint result
  return result

loadModuleSource :: (MonadIO m, Fallible m) => EvalConfig -> ModuleSourceName -> m File
loadModuleSource config moduleName = do
  fullPath <- case moduleName of
    OrdinaryModule moduleName' -> findFullPath $ moduleName' ++ ".dx"
    Prelude -> case preludeFile config of
      Nothing -> findFullPath "prelude.dx"
      Just path -> return path
    Main -> error "shouldn't be trying to load the source for main"
  readFileWithHash fullPath
  where
    findFullPath :: (MonadIO m, Fallible m) => String -> m FilePath
    findFullPath fname = do
      fsPaths <- liftIO $ traverse resolveBuiltinPath $ libPaths config
      liftIO (findFile fsPaths fname) >>= \case
        Just fpath -> return fpath
        Nothing    -> throw ModuleImportErr $ unlines
          [ "Couldn't find a source file for module " ++
            (case moduleName of OrdinaryModule n -> n; Prelude -> "prelude"; Main -> error "")
          , "Hint: Consider extending --lib-path?"
          ]

    resolveBuiltinPath = \case
      LibBuiltinPath   -> liftIO $ getDataFileName "lib"
      LibDirectory dir -> return dir
{-# SCC loadModuleSource #-}

nameMapImpToObj :: (EnvReader m, Fallible1 m) => CNameMap ImpFunName n -> m n (CNameMap ObjectFileName n)
nameMapImpToObj (CNameMap fname calledNames) = do
  calledNames' <- forM calledNames \v -> do
    queryObjCache v >>= \case
      Just v' -> return v'
      Nothing -> throw CompilerErr $ "Expected to find an object cache entry for: " ++ pprint v
  return $ CNameMap fname calledNames'

-- === saving cache to disk ===

-- None of this is safe in the presence of multiple processes trying to interact
-- with the cache. But we plan to fix that by using an actual database.

loadCache :: MonadIO m => m TopStateEx
loadCache = liftIO do
  cachePath <- getCachePath
  cacheExists <- doesFileExist cachePath
  if cacheExists
    then do
      decoded <- decode <$> BS.readFile cachePath
      case decoded of
        Right result -> restorePtrSnapshots result
        _            -> removeFile cachePath >> return initTopState
    else return initTopState
{-# SCC loadCache #-}

storeCache :: MonadIO m => TopStateEx -> m ()
storeCache env = liftIO do
  cachePath <- getCachePath
  createDirectoryIfMissing True =<< getCacheDir
  envToStore <- snapshotPtrs $ stripEnvForSerialization env
  BS.writeFile cachePath $ encode envToStore
{-# SCC storeCache #-}

getCacheDir :: MonadIO m => m FilePath
getCacheDir = liftIO $ getXdgDirectory XdgCache "dex"

getCachePath :: MonadIO m => m FilePath
getCachePath = liftIO do
  cacheDir <- getCacheDir
  return $ cacheDir </> "dex.cache"

clearCache :: MonadIO m => m ()
clearCache = liftIO do
  cachePath <- getCachePath
  removeFile cachePath `catch` \e -> unless (isDoesNotExistError e) (throwIO e)

-- TODO: real garbage collection (maybe leave it till after we have a
-- database-backed cache and we can do it incrementally)
stripEnvForSerialization :: TopStateEx -> TopStateEx
stripEnvForSerialization (TopStateEx (Env (TopEnv (RecSubst defs) (CustomRules rules) cache _ _) _)) =
  collectGarbage (RecSubstFrag defs) ruleFreeVars cache \defsFrag'@(RecSubstFrag defs') cache' -> do
    let liveNames = toNameSet $ toScopeFrag defsFrag'
    let rules' = unsafeCoerceE $ CustomRules $ M.filterWithKey (\k _ -> k `isInNameSet` liveNames) rules
    TopStateEx $ Env (TopEnv (RecSubst defs') rules' cache' mempty mempty) emptyModuleEnv
  where
    ruleFreeVars v = case M.lookup v rules of
      Nothing -> mempty
      Just r  -> freeVarsE r

snapshotPtrs :: MonadIO m => TopStateEx -> m TopStateEx
snapshotPtrs s = traverseBindingsTopStateEx s \case
  PtrBinding (PtrLitVal ty p) ->
    liftIO $ PtrBinding . PtrSnapshot ty <$> takePtrSnapshot ty p
  PtrBinding (PtrSnapshot _ _) -> error "shouldn't have snapshots"
  b -> return b

restorePtrSnapshots :: MonadIO m => TopStateEx -> m TopStateEx
restorePtrSnapshots s = traverseBindingsTopStateEx s \case
  PtrBinding (PtrSnapshot ty snapshot) ->
    liftIO $ PtrBinding . PtrLitVal ty <$> restorePtrSnapshot snapshot
  PtrBinding (PtrLitVal _ _) -> error "shouldn't have lit vals"
  b -> return b

traverseBindingsTopStateEx
  :: Monad m => TopStateEx -> (forall c n. Binding c n -> m (Binding c n)) -> m TopStateEx
traverseBindingsTopStateEx (TopStateEx (Env tenv menv)) f = do
  defs <- traverseSubstFrag f $ fromRecSubst $ envDefs tenv
  return $ TopStateEx (Env (tenv {envDefs = RecSubst defs}) menv)

abstractPtrLiterals
  :: (EnvReader m, HoistableE e)
  => e n -> m n (Abs (Nest IBinder) e n, [LitVal])
abstractPtrLiterals block = do
  let fvs = freeAtomVarsList block
  (ptrNames, ptrVals) <- unzip <$> catMaybes <$> forM fvs \v ->
    lookupAtomName v >>= \case
      PtrLitBound _ name -> lookupEnv name >>= \case
        PtrBinding (PtrLitVal ty ptr) ->
          return $ Just ((v, LiftE (PtrType ty)), PtrLit $ PtrLitVal ty ptr)
        PtrBinding (PtrSnapshot _ _) -> error "this case is only for serialization"
      _ -> return Nothing
  Abs nameBinders block' <- return $ abstractFreeVars ptrNames block
  let ptrBinders = fmapNest (\(b:>LiftE ty) -> IBinder b ty) nameBinders
  return (Abs ptrBinders block', ptrVals)

-- -- === instances ===

instance PassCtxReader (TopperM n) where
  getPassCtx = TopperM $ asks topperPassCtx
  withPassCtx ctx cont = TopperM $
    liftTopBuilderTWith (local \r -> r {topperPassCtx = ctx}) $
      runTopperM' cont

instance ConfigReader (TopperM n) where
  getConfig = TopperM $ asks topperEvalConfig

instance (Monad1 m, ConfigReader (m n)) => ConfigReader (StateT1 s m n) where
  getConfig = lift11 getConfig

instance Topper TopperM

instance JITReader (TopperM n) where
  getDexJIT = TopperM $ asks topperDexJIT

instance TopBuilder TopperM where
  -- Log bindings as they are emitted
  emitBinding hint binding = do
    name <- TopperM $ emitBinding hint binding
    logTop $ MiscLog $ "=== Top name ===\n" ++ pprint name ++ " =\n"
                      ++ pprint binding ++ "\n===\n"
    return name

  emitEnv env = TopperM $ emitEnv env
  emitNamelessEnv env = TopperM $ emitNamelessEnv env
  localTopBuilder cont = TopperM $ localTopBuilder $ runTopperM' cont

instance Store TopStateEx

instance MonadLogger [Output] (TopperM n) where
  getLogger = TopperM $ lift1 $ lift $ getLogger
  withLogger l cont =
    TopperM $ liftTopBuilderTWith (withLogger l) (runTopperM' cont)

instance Generic TopStateEx where
  type Rep TopStateEx = Rep (Env UnsafeS)
  from (TopStateEx topState) = from (unsafeCoerceE topState :: Env UnsafeS)
  to rep = do
    case fabricateDistinctEvidence :: DistinctEvidence UnsafeS of
      Distinct -> TopStateEx (to rep :: Env UnsafeS)

instance HasPtrs TopStateEx where
  -- TODO: rather than implementing HasPtrs for safer names, let's just switch
  --       to using names for pointers.
  traversePtrs _ s = pure s<|MERGE_RESOLUTION|>--- conflicted
+++ resolved
@@ -11,7 +11,7 @@
   evalSourceBlock, evalSourceBlockRepl, OptLevel (..),
   evalSourceText, initTopState, TopStateEx (..), LibPath (..),
   evalSourceBlockIO, loadCache, storeCache, clearCache, createDexJIT,
-  DexJIT, loadObject, nameMapImpToObj) where
+  DexJIT, loadObject, nameMapImpToObj, getLLVMOptLevel) where
 
 import Data.Maybe
 import Data.Foldable (toList)
@@ -671,34 +671,20 @@
 toCFunction nameHint f = do
   PassCtx{..} <- getPassCtx
   logger  <- getLogger
-<<<<<<< HEAD
   (llvmModule, nameMap) <- impToLLVM (FilteredLogger shouldLogPass logger) nameHint f
   jit <- getDexJIT
   obj <- liftIO $ compileLLVMModule jit llvmModule (mainFunName nameMap)
   nameMap' <- nameMapImpToObj nameMap
   emitObjFile nameHint $ ObjectFile obj nameMap'
-=======
-  (deps, m) <- impToLLVM (FilteredLogger shouldLogPass logger) fname f
-  llvmOpt <- getLLVMOptLevel
-  objFile <- liftIO $ exportObjectFileVal llvmOpt deps m fname
-  objFileName <- emitObjFile (getNameHint fname) objFile
-  return $ CFun fname objFileName
-
--- TODO: there's no guarantee this name isn't already taken. Need a better story
--- for C/LLVM function names
-mainFuncName :: SourceName
-mainFuncName = "entryFun"
->>>>>>> a489a83a
-
-getLLVMOptLevel :: Topper m => m n (LLVMExec.OptLevel)
-getLLVMOptLevel = getConfig <&> optLevel <&> \case
+
+getLLVMOptLevel :: EvalConfig -> LLVMExec.OptLevel
+getLLVMOptLevel cfg = case optLevel cfg of
   NoOptimize -> LLVMExec.OptALittle
   Optimize   -> LLVMExec.OptAggressively
 
 evalLLVM :: (Topper m, Mut n) => IxDestBlock n -> m n (Atom n)
 evalLLVM block = do
   backend <- backendName <$> getConfig
-  llvmOpt <- getLLVMOptLevel
   PassCtx{..} <- getPassCtx
   logger  <- getLogger
   let filteredLogger = FilteredLogger shouldLogPass logger
@@ -710,20 +696,11 @@
   (llvmAST, nameMap) <- impToLLVM filteredLogger "main" impFun
   let IFunType _ _ resultTypes = impFunType impFun
   let llvmEvaluate = if requiresBench then compileAndBench needsSync else compileAndEval
-<<<<<<< HEAD
   jit <- getDexJIT
   CNameMap mainName depNames <- nameMapImpToObj nameMap
   depPtrs <- mapM loadObject depNames
   resultVals <- liftIO $ llvmEvaluate jit filteredLogger
                   llvmAST mainName depPtrs ptrVals resultTypes
-=======
-  objFileNames <- getAllRequiredObjectFiles
-  objFiles <- forM objFileNames  \objFileName -> do
-    ObjectFileBinding objFile <- lookupEnv objFileName
-    return objFile
-  resultVals <- liftIO $ llvmEvaluate llvmOpt filteredLogger objFiles
-                  llvmAST mainFuncName ptrVals resultTypes
->>>>>>> a489a83a
   resultValsNoPtrs <- mapM litValToPointerlessAtom resultVals
   applyNaryAbs reconAtom $ map SubstVal resultValsNoPtrs
 {-# SCC evalLLVM #-}
