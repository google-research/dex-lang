--- conflicted
+++ resolved
@@ -31,13 +31,6 @@
 import QueryType
 import Util (iota)
 
-<<<<<<< HEAD
-=======
-earlyOptimize :: EnvReader m => CBlock n -> m n (CBlock n)
-earlyOptimize = unrollTrivialLoops
-{-# SCC earlyOptimize #-}
-
->>>>>>> 9b845853
 optimize :: EnvReader m => SBlock n -> m n (SBlock n)
 optimize = dceBlock     -- Clean up user code
        >=> unrollLoops
