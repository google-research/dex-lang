-- Copyright 2019 Google LLC
--
-- Use of this source code is governed by a BSD-style
-- license that can be found in the LICENSE file or at
-- https://developers.google.com/open-source/licenses/bsd

{-# LANGUAGE OverloadedStrings #-}
{-# LANGUAGE DuplicateRecordFields #-}
{-# LANGUAGE RecordWildCards #-}

module LLVMExec (LLVMKernel (..), ptxDataLayout, ptxTargetTriple,
                 compileAndEval, compileAndBench, exportObjectFile,
                 standardCompilationPipeline,
                 compileCUDAKernel, loadLitVal) where

import qualified LLVM.Analysis as L
import qualified LLVM.AST as L
import qualified LLVM.AST.Global as L
import qualified LLVM.AST.AddrSpace as L
import qualified LLVM.AST.Constant as C
import qualified LLVM.AST.DataLayout as L
import qualified LLVM.AST.FunctionAttribute as FA
import qualified LLVM.Relocation as R
import qualified LLVM.CodeModel as CM
import qualified LLVM.CodeGenOpt as CGO
import qualified LLVM.Module as Mod
import qualified LLVM.Internal.Module as Mod
import qualified LLVM.PassManager as P
import qualified LLVM.Transforms as P
import qualified LLVM.Target as T
import LLVM.Context
import Data.Int
import GHC.IO.FD
import GHC.IO.Handle.FD
import System.IO
import System.IO.Unsafe
import System.IO.Temp
import System.Directory (listDirectory)
import System.Process
import System.Environment
import System.Exit

import Foreign.Marshal.Alloc
import Foreign.Ptr
import Foreign.C.Types (CInt (..))
import Foreign.Storable hiding (alignment)
import Control.Monad
import Control.Concurrent
import Control.Exception hiding (throw)
import Data.ByteString.Short (ShortByteString)
import Data.ByteString.Char8 (unpack, pack)
import qualified Data.ByteString.Char8 as B
import qualified Data.Map as M
import qualified Data.Set as S
import qualified Control.Exception as E

import Logging
import Syntax
import Resources
import CUDA (synchronizeCUDA)
import LLVM.JIT
import Util (measureSeconds)

-- === One-shot evaluation ===

foreign import ccall "dynamic"
  callFunPtr :: DexExecutable -> Int32 -> Ptr () -> Ptr () -> IO DexExitCode

type DexExecutable = FunPtr (Int32 -> Ptr () -> Ptr () -> IO DexExitCode)
type DexExitCode = Int

compileAndEval :: Logger [Output] -> L.Module -> String
               -> [LitVal] -> [BaseType] -> IO [LitVal]
compileAndEval logger ast fname args resultTypes = do
  withPipeToLogger logger \fd ->
    allocaBytes (length args * cellSize) \argsPtr ->
      allocaBytes (length resultTypes * cellSize) \resultPtr -> do
        storeLitVals argsPtr args
        evalTime <- compileOneOff logger ast fname $
          checkedCallFunPtr fd argsPtr resultPtr
        logThis logger [EvalTime evalTime Nothing]
        loadLitVals resultPtr resultTypes

compileAndBench :: Bool -> Logger [Output] -> L.Module -> String
                -> [LitVal] -> [BaseType] -> IO [LitVal]
compileAndBench shouldSyncCUDA logger ast fname args resultTypes = do
  withPipeToLogger logger \fd ->
    allocaBytes (length args * cellSize) \argsPtr ->
      allocaBytes (length resultTypes * cellSize) \resultPtr -> do
        storeLitVals argsPtr args
        compileOneOff logger ast fname \fPtr -> do
          ((avgTime, benchRuns, results), totalTime) <- measureSeconds $ do
            -- First warmup iteration, which we also use to get the results
            void $ checkedCallFunPtr fd argsPtr resultPtr fPtr
            results <- loadLitVals resultPtr resultTypes
            let run = do
                  let (CInt fd') = fdFD fd
                  exitCode <- callFunPtr fPtr fd' argsPtr resultPtr
                  unless (exitCode == 0) $ throwIO $ Err RuntimeErr Nothing ""
                  freeLitVals resultPtr resultTypes
            let sync = when shouldSyncCUDA $ synchronizeCUDA
            exampleDuration <- snd <$> measureSeconds (run >> sync)
            let timeBudget = 2 -- seconds
            let benchRuns = (ceiling $ timeBudget / exampleDuration) :: Int
            sync
            totalTime <- liftM snd $ measureSeconds $ do
              forM_ [1..benchRuns] $ const run
              sync
            let avgTime = totalTime / (fromIntegral benchRuns)
            return (avgTime, benchRuns, results)
          logThis logger [EvalTime avgTime (Just (benchRuns, totalTime))]
          return results

withPipeToLogger :: Logger [Output] -> (FD -> IO a) -> IO a
withPipeToLogger logger writeAction = do
  result <- snd <$> withPipe
    (\h -> readStream h \s -> logThis logger [TextOut s])
    (\h -> handleToFd h >>= writeAction)
  case result of
    Left e -> E.throw e
    Right ans -> return ans

checkedCallFunPtr :: FD -> Ptr () -> Ptr () -> DexExecutable -> IO Double
checkedCallFunPtr fd argsPtr resultPtr fPtr = do
  let (CInt fd') = fdFD fd
  (exitCode, duration) <- measureSeconds $ do
    exitCode <- callFunPtr fPtr fd' argsPtr resultPtr
    return exitCode
  unless (exitCode == 0) $ throwIO $ Err RuntimeErr Nothing ""
  return duration

compileOneOff :: Logger [Output] -> L.Module -> String -> (DexExecutable -> IO a) -> IO a
compileOneOff logger ast name f = do
  withHostTargetMachine \tm ->
    withJIT tm \jit ->
      withNativeModule jit ast (standardCompilationPipeline logger [name] tm) \compiled ->
        f =<< getFunctionPtr compiled name

standardCompilationPipeline :: Logger [Output] -> [String] -> T.TargetMachine -> Mod.Module -> IO ()
standardCompilationPipeline logger exports tm m = do
  linkDexrt                 m
  internalize    exports    m
  showModule                m >>= logPass JitPass
  L.verify                  m
  runDefaultPasses tm       m
  showModule                m >>= logPass LLVMOpt
  showAsm          tm       m >>= logPass AsmPass
  where logPass passName s = logThis logger [PassInfo passName s]


-- === object file export ===

-- Each module comes with a list of exported functions
exportObjectFile :: FilePath -> [(L.Module, [String])] -> IO ()
exportObjectFile objFile modules = do
  withContext \c -> do
    withHostTargetMachine \tm ->
      withBrackets (fmap (toLLVM c) modules) \mods -> do
        Mod.withModuleFromAST c L.defaultModule \exportMod -> do
          void $ foldM linkModules exportMod mods
          execLogger Nothing \logger ->
            standardCompilationPipeline logger allExports tm exportMod
          Mod.writeObjectToFile tm (Mod.File objFile) exportMod
  where
    allExports = foldMap snd modules

    toLLVM :: Context -> (L.Module, [String]) -> (Mod.Module -> IO a) -> IO a
    toLLVM c (ast, exports) cont = do
      Mod.withModuleFromAST c ast \m -> internalize exports m >> cont m

    linkModules a b = a <$ Mod.linkModules a b

    withBrackets :: [(a -> IO b) -> IO b] -> ([a] -> IO b) -> IO b
    withBrackets brackets f = go brackets []
      where
        go (h:t) args = h \arg -> go t (arg:args)
        go []    args = f args


-- === LLVM passes ===

runDefaultPasses :: T.TargetMachine -> Mod.Module -> IO ()
runDefaultPasses t m = do
  P.withPassManager defaultPasses \pm -> void $ P.runPassManager pm m
  -- We are highly dependent on LLVM when it comes to some optimizations such as
  -- turning a sequence of scalar stores into a vector store, so we execute some
  -- extra passes to make sure they get simplified correctly.
  runPasses extraPasses (Just t) m
  P.withPassManager defaultPasses \pm -> void $ P.runPassManager pm m
  where
    defaultPasses = P.defaultCuratedPassSetSpec {P.optLevel = Just 3}
    extraPasses = [ P.SuperwordLevelParallelismVectorize
                  , P.FunctionInlining 0 ]

runPasses :: [P.Pass] -> Maybe T.TargetMachine -> Mod.Module -> IO ()
runPasses passes mt m = do
  dl <- case mt of
         Just t  -> Just <$> T.getTargetMachineDataLayout t
         Nothing -> return Nothing
  let passSpec = P.PassSetSpec passes dl Nothing mt
  P.withPassManager passSpec \pm -> void $ P.runPassManager pm m

internalize :: [String] -> Mod.Module -> IO ()
internalize names m = runPasses [P.InternalizeFunctions names, P.GlobalDeadCodeElimination] Nothing m


-- === supported target machines ===

-- XXX: We need to use the large code model for macOS, because the libC functions
--      are loaded very far away from the JITed code. This does not prevent the
--      runtime linker from attempting to shove their offsets into 32-bit values
--      which cannot represent them, leading to segfaults that are very fun to debug.
--      It would be good to find a better solution, because larger code models might
--      hurt performance if we were to end up doing a lot of function calls.
-- TODO: Consider changing the linking layer, as suggested in:
--       http://llvm.1065342.n5.nabble.com/llvm-dev-ORC-JIT-Weekly-5-td135203.html
withHostTargetMachine :: (T.TargetMachine -> IO a) -> IO a
withHostTargetMachine f =
  T.withHostTargetMachine R.PIC CM.Large CGO.Aggressive f

withGPUTargetMachine :: B.ByteString -> (T.TargetMachine -> IO a) -> IO a
withGPUTargetMachine computeCapability next = do
  (tripleTarget, _) <- T.lookupTarget Nothing ptxTargetTriple
  T.withTargetOptions \topt ->
    T.withTargetMachine
      tripleTarget
      ptxTargetTriple
      computeCapability
      (M.singleton (T.CPUFeature "ptx64") True)
      topt
      R.Default
      CM.Default
      CGO.Aggressive
      next


-- === printing ===

showModule :: Mod.Module -> IO String
showModule m = unpack <$> Mod.moduleLLVMAssembly m

showAsm :: T.TargetMachine -> Mod.Module -> IO String
showAsm t m' = do
  ctx <- Mod.moduleContext m'
  -- Uncomment this to dump assembly to a file that can be linked to a C benchmark suite:
  -- withModuleClone ctx m' \m -> Mod.writeObjectToFile t (Mod.File "asm.o") m
  withModuleClone ctx m' \m -> unpack <$> Mod.moduleTargetAssembly t m

withModuleClone :: Context -> Mod.Module -> (Mod.Module -> IO a) -> IO a
withModuleClone ctx m f = do
  -- It would be better to go through bitcode, but apparently that doesn't work...
  bc <- Mod.moduleLLVMAssembly m
  Mod.withModuleFromLLVMAssembly ctx (("<string>" :: String), bc) f


-- === serializing scalars ===

loadLitVals :: Ptr () -> [BaseType] -> IO [LitVal]
loadLitVals p types = zipWithM loadLitVal (ptrArray p) types

freeLitVals :: Ptr () -> [BaseType] -> IO ()
freeLitVals p types = zipWithM_ freeLitVal (ptrArray p) types

storeLitVals :: Ptr () -> [LitVal] -> IO ()
storeLitVals p xs = zipWithM_ storeLitVal (ptrArray p) xs

loadLitVal :: Ptr () -> BaseType -> IO LitVal
loadLitVal ptr (Scalar ty) = case ty of
  Int64Type   -> Int64Lit   <$> peek (castPtr ptr)
  Int32Type   -> Int32Lit   <$> peek (castPtr ptr)
  Word8Type   -> Word8Lit   <$> peek (castPtr ptr)
  Float64Type -> Float64Lit <$> peek (castPtr ptr)
  Float32Type -> Float32Lit <$> peek (castPtr ptr)
loadLitVal ptr (PtrType t) = PtrLit t <$> peek (castPtr ptr)
loadLitVal _ _ = error "not implemented"

storeLitVal :: Ptr () -> LitVal -> IO ()
storeLitVal ptr val = case val of
  Int64Lit   x -> poke (castPtr ptr) x
  Int32Lit   x -> poke (castPtr ptr) x
  Word8Lit   x -> poke (castPtr ptr) x
  Float64Lit x -> poke (castPtr ptr) x
  Float32Lit x -> poke (castPtr ptr) x
  PtrLit _   x -> poke (castPtr ptr) x
  _ -> error "not implemented"

foreign import ccall "free_dex"
  free_cpu :: Ptr () -> IO ()
#ifdef DEX_CUDA
foreign import ccall "dex_cuMemFree"
  free_gpu :: Ptr () -> IO ()
#else
free_gpu :: Ptr () -> IO ()
free_gpu = error "Compiled without GPU support!"
#endif

freeLitVal :: Ptr () -> BaseType -> IO ()
freeLitVal litValPtr ty = case ty of
  Scalar  _ -> return ()
  PtrType (Heap CPU, Scalar _) -> free_cpu =<< loadPtr
  PtrType (Heap GPU, Scalar _) -> free_gpu =<< loadPtr
  -- TODO: Handle pointers to pointers
  _ -> error "not implemented"
  where loadPtr = peek (castPtr litValPtr)

cellSize :: Int
cellSize = 8

ptrArray :: Ptr () -> [Ptr ()]
ptrArray p = map (\i -> p `plusPtr` (i * cellSize)) [0..]


-- === dex runtime ===

{-# NOINLINE dexrtAST #-}
dexrtAST :: L.Module
dexrtAST = unsafePerformIO $ do
  withContext \ctx -> do
    Mod.withModuleFromBitcode ctx (("dexrt.c" :: String), dexrtBC) \m ->
      stripFunctionAnnotations <$> Mod.moduleAST m
  where
    -- We strip the function annotations for dexrt functions, because clang
    -- usually assumes that it's compiling for some generic CPU instead of the
    -- target that we select here. That creates a lot of confusion, making
    -- optimizations much less effective.
    stripFunctionAnnotations ast =
      ast { L.moduleDefinitions = stripDef <$> L.moduleDefinitions ast }
    stripDef def@(L.GlobalDefinition f@L.Function{..}) = case basicBlocks of
      [] -> def
      _  -> L.GlobalDefinition $ f { L.functionAttributes = [] }
    stripDef def = def

linkDexrt :: Mod.Module -> IO ()
linkDexrt m = do
  ctx <- Mod.moduleContext m
  dataLayout <- Mod.getDataLayout =<< Mod.readModule m
  targetTriple <- Mod.getTargetTriple =<< Mod.readModule m
  let dexrtTargetAST = dexrtAST { L.moduleDataLayout = dataLayout
                                , L.moduleTargetTriple = targetTriple }
  Mod.withModuleFromAST ctx dexrtTargetAST \dexrtm -> do
    Mod.linkModules m dexrtm
    runPasses [P.AlwaysInline True] Nothing m


-- === CUDA support ===

data LLVMKernel = LLVMKernel L.Module

<<<<<<< HEAD
compileCUDAKernel :: Logger [Output] -> LLVMKernel -> String -> IO CUDAKernel
compileCUDAKernel logger (LLVMKernel ast) arch = do
=======
cudaPath :: IO String
cudaPath = maybe "/usr/local/cuda" id <$> lookupEnv "CUDA_PATH"

compileCUDAKernel :: Logger [Output] -> LLVMKernel -> IO CUDAKernel
compileCUDAKernel logger (LLVMKernel ast) = do
>>>>>>> fd606518
  T.initializeAllTargets
  withContext \ctx ->
    Mod.withModuleFromAST ctx ast \m -> do
      withGPUTargetMachine (pack arch) \tm -> do
        linkLibdevice m
        standardCompilationPipeline logger ["kernel"] tm m
        ptx <- Mod.moduleTargetAssembly tm m
        usePTXAS <- maybe False (=="1") <$> lookupEnv "DEX_USE_PTXAS"
        if usePTXAS
          then do
            ptxasPath <- (++"/bin/ptxas") <$> cudaPath
            withSystemTempFile "kernel.ptx" \ptxPath ptxH -> do
              B.hPut ptxH ptx
              hClose ptxH
              withSystemTempFile "kernel.sass" \sassPath sassH -> do
                let cmd = proc ptxasPath [ptxPath, "-o", sassPath, "-arch=" ++ arch, "-O3"]
                withCreateProcess cmd \_ _ _ ptxas -> do
                  code <- waitForProcess ptxas
                  case code of
                    ExitSuccess   -> return ()
                    ExitFailure _ -> error "ptxas invocation failed"
                -- TODO: B.readFile might be faster, but withSystemTempFile seems to lock the file...
                CUDAKernel <$> B.hGetContents sassH
          else return $ CUDAKernel ptx
  where
<<<<<<< HEAD
    ptxasPath = "/usr/local/cuda/bin/ptxas"
=======
    arch = "sm_60"
>>>>>>> fd606518

{-# NOINLINE libdevice #-}
libdevice :: L.Module
libdevice = unsafePerformIO $ do
  withContext \ctx -> do
    libdeviceDirectory <- (flip (++) $ "/nvvm/libdevice") <$> cudaPath
    [libdeviceFileName] <- listDirectory libdeviceDirectory
    let libdevicePath = libdeviceDirectory ++ "/" ++ libdeviceFileName
    libdeviceBC <- B.readFile libdevicePath
    m <- Mod.withModuleFromBitcode ctx (libdevicePath, libdeviceBC) Mod.moduleAST
    -- Override the data layout and target triple to avoid warnings when linking
    return $ m { L.moduleDataLayout = Just ptxDataLayout
               , L.moduleTargetTriple = Just ptxTargetTriple }

linkLibdevice :: Mod.Module -> IO ()
linkLibdevice m = do
  ctx <- Mod.moduleContext m
  Mod.withModuleFromAST ctx zeroNVVMReflect \reflectm ->
    Mod.withModuleFromAST ctx libdevice \ldm -> do
      Mod.linkModules m ldm
      Mod.linkModules m reflectm
      runPasses [P.AlwaysInline True] Nothing m

-- llvm-hs does not expose the NVVM reflect pass, so we have to eliminate all calls to
-- __nvvm_reflect by ourselves. Since we aren't really interested in setting any reflection
-- flags to a value other than 0 for now, we eliminate the function by linking with this
-- trivial module and forcing the definition to get inlined.
zeroNVVMReflect :: L.Module
zeroNVVMReflect =
  L.Module { L.moduleName = "zero-nvvm-reflect"
           , L.moduleSourceFileName = ""
           , L.moduleDataLayout = Just ptxDataLayout
           , L.moduleTargetTriple = Just ptxTargetTriple
           , L.moduleDefinitions =
               [ L.GlobalDefinition $ L.functionDefaults
                   { L.name = "__nvvm_reflect"
                   , L.returnType = L.IntegerType 32
                   , L.parameters =
                       ([ L.Parameter (L.PointerType (L.IntegerType 8) (L.AddrSpace 0)) "name" [] ], False)
                   , L.functionAttributes = [ Right FA.AlwaysInline ]
                   , L.basicBlocks = [
                       L.BasicBlock "entry" [] $ L.Do $ L.Ret (Just $ L.ConstantOperand $ C.Int 32 0) []
                     ]
                   }
               ]
           }

ptxTargetTriple :: ShortByteString
ptxTargetTriple = "nvptx64-nvidia-cuda"

ptxDataLayout :: L.DataLayout
ptxDataLayout = (L.defaultDataLayout L.LittleEndian)
    { L.endianness     = L.LittleEndian
    , L.pointerLayouts = M.fromList [(L.AddrSpace 0, (64, L.AlignmentInfo 64 64))]
    , L.typeLayouts    = M.fromList $
        [ ((L.IntegerAlign, 1), L.AlignmentInfo 8 8) ] ++
        [ ((L.IntegerAlign, w), L.AlignmentInfo w w) | w <- [8, 16, 32, 64] ] ++
        [ ((L.FloatAlign,   w), L.AlignmentInfo w w) | w <- [32, 64] ] ++
        [ ((L.VectorAlign,  w), L.AlignmentInfo w w) | w <- [16, 32, 64, 128] ]
    , L.nativeSizes    = Just $ S.fromList [16, 32, 64]
    }

-- ==== unix pipe utilities ===

type IOExcept a = Either SomeException a

withPipe :: (Handle -> IO a) -> (Handle -> IO b) -> IO (IOExcept a, IOExcept b)
withPipe readAction writeAction = do
  (readHandle, writeHandle) <- createPipe
  waitForReader <- forkWithResult $ readAction  readHandle
  waitForWriter <- forkWithResult $ writeAction writeHandle
  y <- waitForWriter `finally` hClose writeHandle
  x <- waitForReader `finally` hClose readHandle
  return (x, y)

forkWithResult :: IO a -> IO (IO (IOExcept a))
forkWithResult action = do
  resultMVar <- newEmptyMVar
  void $ forkIO $ catch (do result <- action
                            putMVar resultMVar $ Right result)
                        (\e -> putMVar resultMVar $ Left (e::SomeException))
  return $ takeMVar resultMVar

readStream :: Handle -> (String -> IO ()) -> IO ()
readStream h action = go
  where
    go :: IO ()
    go = do
      eof <- hIsEOF h
      unless eof $ hGetLine h >>= action >> go<|MERGE_RESOLUTION|>--- conflicted
+++ resolved
@@ -346,16 +346,11 @@
 
 data LLVMKernel = LLVMKernel L.Module
 
-<<<<<<< HEAD
+cudaPath :: IO String
+cudaPath = maybe "/usr/local/cuda" id <$> lookupEnv "CUDA_PATH"
+
 compileCUDAKernel :: Logger [Output] -> LLVMKernel -> String -> IO CUDAKernel
 compileCUDAKernel logger (LLVMKernel ast) arch = do
-=======
-cudaPath :: IO String
-cudaPath = maybe "/usr/local/cuda" id <$> lookupEnv "CUDA_PATH"
-
-compileCUDAKernel :: Logger [Output] -> LLVMKernel -> IO CUDAKernel
-compileCUDAKernel logger (LLVMKernel ast) = do
->>>>>>> fd606518
   T.initializeAllTargets
   withContext \ctx ->
     Mod.withModuleFromAST ctx ast \m -> do
@@ -380,12 +375,6 @@
                 -- TODO: B.readFile might be faster, but withSystemTempFile seems to lock the file...
                 CUDAKernel <$> B.hGetContents sassH
           else return $ CUDAKernel ptx
-  where
-<<<<<<< HEAD
-    ptxasPath = "/usr/local/cuda/bin/ptxas"
-=======
-    arch = "sm_60"
->>>>>>> fd606518
 
 {-# NOINLINE libdevice #-}
 libdevice :: L.Module
