-- Copyright 2019 Google LLC
--
-- Use of this source code is governed by a BSD-style
-- license that can be found in the LICENSE file or at
-- https://developers.google.com/open-source/licenses/bsd

{-# LANGUAGE FlexibleContexts #-}
{-# LANGUAGE FlexibleInstances #-}
{-# LANGUAGE MultiParamTypeClasses #-}
{-# LANGUAGE PatternSynonyms #-}

module Type (
<<<<<<< HEAD
  getType, HasType (..), Checkable (..), litType, isPure, extendEffect,
  binOpType, unOpType, isData, indexSetConcreteSize, checkNoShadow) where
=======
    getType, PrimOpType, PrimConType,
    litType, traverseOpType, traverseConType, binOpType, unOpType,
    isData, Checkable (..), popRow, getTyOrKind, moduleType,
    getKind, checkKindEq, getEffType, getPatName, tyConKind,
    getConType, checkEffType, HasType,
    maybeApplyPi, makePi, applyPi, isDependentType, PiAbstractable,
    pureType) where
>>>>>>> 6571e978

import Control.Monad
import Control.Monad.Except hiding (Except)
import Control.Monad.Reader
import Data.Functor
import Data.Text.Prettyprint.Doc

import Array
import Syntax
import Env
import PPrint
import Cat

type ClassEnv = MonMap Name [ClassName]

data OptionalEnv env = SkipChecks | CheckWith env  deriving Functor
type TypeCheckEnv = OptionalEnv (TypeEnv, EffectRow)
type TypeM = ReaderT TypeCheckEnv Except

class Pretty a => HasType a where
  typeCheck :: a -> TypeM Type

getType :: HasType a => a -> Type
getType x = ignoreExcept $ runTypeCheck SkipChecks x

runTypeCheck :: HasType a => TypeCheckEnv -> a -> Except Type
runTypeCheck env x = addContext ctxStr $ runReaderT (typeCheck x) env
  where ctxStr = "\nChecking:\n" ++ pprint x

-- === Module interfaces ===

class Pretty a => Checkable a where
  checkValid :: a -> Except ()

instance Checkable Module where
  checkValid m@(Module _ imports exports block) =
    asCompilerErr $ do
      let env = (foldMap varAsEnv imports, Pure)
      outTys <- fromConsListTy =<< runTypeCheck (CheckWith env) block
      assertEq (map varAnn exports) outTys "export types"
    where ctxStr = "\nChecking:\n" ++ pprint m

asCompilerErr :: Except a -> Except a
asCompilerErr (Left (Err _ c msg)) = Left $ Err CompilerErr c msg
asCompilerErr (Right x) = Right x

<<<<<<< HEAD
-- === Normalized IR ===

instance HasType Atom where
  typeCheck atom = case atom of
    Var v@(_:>annTy) -> do
      annTy |: TyKind
      when (annTy == EffKind) $
        throw CompilerErr "Effect variables should only occur in effect rows"
      checkWithEnv $ \(env, _) -> case envLookup env v of
        Nothing -> throw CompilerErr $ "Lookup failed: " ++ pprint v
        Just ty -> assertEq annTy ty "Var annotation"
      return annTy
    -- TODO: check arrowhead-specific effect constraints (both lam and arrow)
    Lam (Abs b (arr, body)) -> withBinder b $ do
      checkArrow arr
      bodyTy <- withAllowedEff (arrowEff arr) $ typeCheck body
      return $ Pi $ makeAbs b (arr, bodyTy)
    Pi (Abs b (arr, resultTy)) -> withBinder b $
      checkArrow arr >> resultTy|:TyKind $> TyKind
    Con con  -> typeCheckCon con
    TC tyCon -> typeCheckTyCon tyCon $> TyKind
    Eff eff  -> checkEffRow eff $> EffKind

instance HasType Expr where
  typeCheck expr = case expr of
    App f x -> do
      Pi piTy <- typeCheck f
      x |: absArgType piTy
      let (arr, resultTy) = applyAbs piTy x
      declareEffs $ arrowEff arr
      return resultTy
    Atom x   -> typeCheck x
    Op   op  -> typeCheckOp op
    Hof  hof -> typeCheckHof hof

-- TODO: replace with something more precise (this is too cautious)
isPure :: Expr -> Bool
isPure expr = case expr of
  Atom _ -> True
  App f x -> case getType f of
    Pi (Abs _ (arr, _)) -> arrowEff arr == Pure
    _ -> False
  _ -> False

instance HasType Block where
  typeCheck (Block decls result) = do
    checkingEnv <- ask
    case checkingEnv of
      SkipChecks -> typeCheck result
      CheckWith (env, _) -> do
        env' <- catFoldM checkDecl env decls
        withTypeEnv (env <> env') $ typeCheck result

checkDecl :: TypeEnv -> Decl -> TypeM TypeEnv
checkDecl env decl@(Let b@(_:>annTy) rhs) =
  withTypeEnv env $ addContext ctxStr $ do
    -- TODO: effects
    checkBinder b
    ty <- typeCheck rhs
    return $ b @> ty
  where ctxStr = "\nchecking decl: \n" ++ pprint decl

checkArrow :: Arrow -> TypeM ()
checkArrow arr = mapM_ checkEffRow arr

infixr 7 |:
(|:) :: Atom -> Type -> TypeM ()
(|:) x reqTy = do
  ty <- typeCheck x
  checkEq reqTy ty

checkEq :: Type -> Type -> TypeM ()
checkEq reqTy ty = checkWithEnv $ \_ -> assertEq reqTy ty ""

withBinder :: Binder -> TypeM a -> TypeM a
withBinder b@(_:>ty) m = checkBinder b >> extendTypeEnv (b@>ty) m

checkBinder :: Binder -> TypeM ()
checkBinder b@(_:>ty) = do
  env <- ask
  checkWithEnv $ \(env, _) -> checkNoShadow env b
  ty |: TyKind

checkNoShadow :: (MonadError Err m, Pretty b) => Env a -> VarP b -> m ()
checkNoShadow env v = when (v `isin` env) $ throw CompilerErr $ pprint v ++ " shadowed"

-- === effects ===

checkEffRow :: EffectRow -> TypeM ()
checkEffRow (EffectRow effs effTail) = do
  forM_ effs $ \(_, v) -> Var (v:>TyKind) |: TyKind
  forM_ effTail $ \v -> do
    checkWithEnv $ \(env, _) -> case envLookup env (v:>()) of
      Nothing -> throw CompilerErr $ "Lookup failed: " ++ pprint v
      Just ty -> assertEq EffKind ty "Effect var"

declareEff :: Effect -> TypeM ()
declareEff (effName, h) = declareEffs $ EffectRow [(effName, h)] Nothing

declareEffs :: EffectRow -> TypeM ()
declareEffs effs = checkWithEnv $ \(_, allowedEffects) ->
  checkExtends allowedEffects effs

checkExtends :: MonadError Err m => EffectRow -> EffectRow -> m ()
checkExtends allowed (EffectRow effs effTail) = do
  let (EffectRow allowedEffs allowedEffTail) = allowed
  case effTail of
    Just _ -> assertEq allowedEffTail effTail ""
    Nothing -> return ()
  forM_ effs $ \eff -> unless (eff `elem` allowedEffs) $
    throw CompilerErr $ "Unexpected effect: " ++ pprint eff ++
                      "\nAllowed: " ++ pprint allowed

extendEffect :: Effect -> EffectRow -> EffectRow
extendEffect eff (EffectRow effs t) = EffectRow (eff:effs) t

-- === type checker monad combinators ===

checkWithEnv :: ((TypeEnv, EffectRow) -> TypeM ()) -> TypeM ()
checkWithEnv check = do
  optEnv <- ask
  case optEnv of
    SkipChecks -> return ()
    CheckWith env -> check env

updateTypeEnv :: (Env Type -> Env Type) -> TypeM a -> TypeM a
updateTypeEnv f m = flip local m $ fmap $ \(env, eff) -> (f env, eff)

extendTypeEnv :: Env Type -> TypeM a -> TypeM a
extendTypeEnv new m = updateTypeEnv (<> new) m

withTypeEnv :: Env Type -> TypeM a -> TypeM a
withTypeEnv new m = updateTypeEnv (const new) m

extendAllowedEffect :: Effect -> TypeM () -> TypeM ()
extendAllowedEffect eff m = updateAllowedEff (extendEffect eff) m

updateAllowedEff :: (EffectRow -> EffectRow) -> TypeM a -> TypeM a
updateAllowedEff f m = flip local m $ fmap $ \(env, eff) -> (env, f eff)

withAllowedEff :: EffectRow -> TypeM a -> TypeM a
withAllowedEff eff m = updateAllowedEff (const eff) m

-- === primitive ops and constructors ===

typeCheckTyCon :: TC -> TypeM ()
typeCheckTyCon tc = case tc of
  BaseType _       -> return ()
  IntRange a b     -> a|:IntTy >> b|:IntTy
  IndexRange t a b -> t|:TyKind >> mapM_ (|:t) a >> mapM_ (|:t) b
  ArrayType _      -> return ()
  SumType  l r     -> l|:TyKind >> r|:TyKind
  PairType a b     -> a|:TyKind >> b|:TyKind
  UnitType         -> return ()
  RefType r a      -> r|:TyKind >> a|:TyKind
  TypeKind         -> return ()
  EffectRowKind    -> return ()

typeCheckCon :: Con -> TypeM Type
typeCheckCon con = case con of
  Lit l -> return $ BaseTy $ litType l
  ArrayLit (Array (shape, b) _) -> return $ ArrayTy shape b
  AnyValue t -> t|:TyKind $> t
  SumCon _ l r -> SumTy <$> typeCheck l <*> typeCheck r
  PairCon x y -> PairTy <$> typeCheck x <*> typeCheck y
  UnitCon -> return UnitTy
  RefCon r x -> r|:TyKind >> RefTy r <$> typeCheck x
  AFor n a -> n|:TyKind >> TabTy n <$> typeCheck a
  AGet x -> do
    -- TODO: check shape matches AFor scope
    ArrayTy _ b <- typeCheck x
    return $ BaseTy b
  AsIdx n e -> n|:TyKind >> e|:IntTy $> n
  Todo ty -> ty|:TyKind $> ty

typeCheckOp :: Op -> TypeM Type
typeCheckOp op = case op of
  TabCon ty xs -> do
    ty |: TyKind
    TabTy n a <- return ty
    mapM_ (|:a) xs
    Just n' <- return $ indexSetConcreteSize n
    assertEq n' (length xs) "Index set size mismatch"
    return ty
  Fst p -> do { PairTy x _ <- typeCheck p; return x}
  Snd p -> do { PairTy _ y <- typeCheck p; return y}
  SumGet x isLeft -> do
    SumTy l r <- typeCheck x
    l|:TyKind >> r|:TyKind
    return $ if isLeft then l else r
  SumTag x -> do
    SumTy l r <- typeCheck x
    l|:TyKind >> r|:TyKind
    return $ TC $ BaseType BoolType
  ArrayGep x i -> do
    ArrayTy (_:shape) b <- typeCheck x
    i|:IntTy
    return $ ArrayTy shape b
  LoadScalar x -> do
    ArrayTy [] b <- typeCheck x
    return $ BaseTy b
  ScalarBinOp binop x1 x2 ->
    x1 |: BaseTy t1 >> x2 |: BaseTy t2 $> BaseTy tOut
    where (t1, t2, tOut) = binOpType binop
  -- TODO: check index set constraint
  ScalarUnOp unop x -> x |: BaseTy ty $> BaseTy outTy
    where (ty, outTy) = unOpType unop
  Cmp _ x y -> do
    ty <- typeCheck x
    y |: ty
    return BoolTy
  Select p x y -> do
    p|:BoolTy
    ty <- typeCheck x
    y |:ty
    return ty
  IntAsIndex ty i -> ty|:TyKind >> i|:IntTy $> ty
  IndexAsInt i -> typeCheck i $> IntTy
  IdxSetSize i -> typeCheck i $> IntTy
  FFICall _ ansTy args -> do
    argTys <- mapM typeCheck args
    return $ BaseTy ansTy
  Inject i -> do
    TC (IndexRange ty _ _) <- typeCheck i
    return ty
  PrimEffect ref m -> do
    RefTy (Var (h:>TyKind)) s <- typeCheck ref
    case m of
      MGet    ->         declareEff (State , h) $> s
      MPut  x -> x|:s >> declareEff (State , h) $> UnitTy
      MAsk    ->         declareEff (Reader, h) $> s
      MTell x -> x|:s >> declareEff (Writer, h) $> UnitTy
  IndexRef ref i -> do
    RefTy h (TabTy n a) <- typeCheck ref
    i|:n
    return $ RefTy h a

typeCheckHof :: Hof -> TypeM Type
typeCheckHof hof = case hof of
  For _ f -> do
    Pi (Abs n (arr, a)) <- typeCheck f
    -- TODO: check `n` isn't free in `eff`
    declareEffs $ arrowEff arr
    return $ Pi $ Abs n (TabArrow, a)
  SumCase st l r -> do
    Pi (Abs (NoName:>la) (PlainArrow Pure, lb)) <- typeCheck l
    Pi (Abs (NoName:>ra) (PlainArrow Pure, rb)) <- typeCheck r
    checkEq lb rb
    st |: SumTy la ra
    return lb
  Linearize f -> do
    Pi (Abs (NoName:>a) (PlainArrow Pure, b)) <- typeCheck f
    return $ a --> PairTy b (a --@ b)
  Transpose f -> do
    Pi (Abs (NoName:>a) (LinArrow, b)) <- typeCheck f
    return $ b --@ a
  RunReader r f -> do
    (resultTy, readTy) <- checkAction Reader f
    r |: readTy
    return resultTy
  RunWriter f -> uncurry PairTy <$> checkAction Writer f
  RunState s f -> do
    (resultTy, stateTy) <- checkAction State f
    s |: stateTy
    return $ PairTy resultTy stateTy

checkAction :: EffectName -> Atom -> TypeM (Type, Type)
checkAction effName f = do
  BinaryFunTy regionBinder refBinder eff resultTy <- typeCheck f
  regionName:>_ <- return regionBinder
  let region = Var regionBinder
  extendAllowedEffect (effName, regionName) $ declareEffs eff
  checkEq (varAnn regionBinder) TyKind
  RefTy region' referentTy <- return $ varAnn refBinder
  checkEq region' region
  return (resultTy, referentTy)

pureNonDepAbsBlock :: Abs Block -> TypeM (Type, Type)
pureNonDepAbsBlock (Abs b body) = withBinder b $ withAllowedEff Pure $ do
  resultTy <- typeCheck body
  case makeAbs b resultTy of
    Abs (NoName:>a) b -> return (a, b)
    _ -> throw CompilerErr "Unexpectedly dependent function"

litType :: LitVal -> BaseType
litType v = case v of
  IntLit  _ -> IntType
  RealLit _ -> RealType
  StrLit  _ -> StrType
  BoolLit _ -> BoolType

binOpType :: ScalarBinOp -> (BaseType, BaseType, BaseType)
binOpType op = case op of
  IAdd   -> (i, i, i);  ISub   -> (i, i, i)
  IMul   -> (i, i, i);  ICmp _ -> (i, i, b)
  IDiv   -> (i, i, i)
  Pow    -> (i, i, i);  Rem    -> (i, i, i)
  FAdd   -> (r, r, r);  FSub   -> (r, r, r)
  FMul   -> (r, r, r);  FCmp _ -> (r, r, b)
  FDiv   -> (r, r, r);  And    -> (b, b, b)
  Or     -> (b, b, b)
  where b = BoolType
        i = IntType
        r = RealType

unOpType :: ScalarUnOp -> (BaseType, BaseType)
unOpType op = case op of
  Not             -> (BoolType, BoolType)
  FNeg            -> (RealType, RealType)
  IntToReal       -> (IntType, RealType)
  BoolToInt       -> (BoolType, IntType)
  UnsafeIntToBool -> (IntType, BoolType)

indexSetConcreteSize :: Type -> Maybe Int
indexSetConcreteSize ty = case ty of
  FixedIntRange low high -> Just $ high - low
  BoolTy  -> Just 2
  _ -> Nothing

-- === Built-in typeclasses (CURRENTLY NOT USED) ===
=======
getTyOrKind :: LorT Atom Type -> LorT Type Kind
getTyOrKind = bimap getType getKind

-- === kind checking ===

getKind :: Type -> Kind
getKind ty = case ty of
  TypeVar v        -> varAnn v
  ArrowType _ _    -> TyKind
  TabType _        -> TyKind
  Forall _ _ _     -> TyKind
  TypeAlias vs rhs -> ArrowKind (map varAnn vs) (getKind rhs)
  Effect _ _       -> EffectKind
  NoAnn            -> NoKindAnn
  TC con           -> snd $ tyConKind con

-- TODO: add class constraints
tyConKind :: TyCon Type e -> (TyCon (Type, Kind) (e, Type), Kind)
tyConKind con = case con of
  BaseType b        -> (BaseType b, TyKind)
  IntRange a b      -> (IntRange (a, IntTy) (b, IntTy), TyKind)
  -- This forces us to specialize to `TyCon Type e` instead of `TyCon ty e`
  IndexRange t a b  -> (IndexRange (t, TyKind) (fmap (,t) a)
                                               (fmap (,t) b), TyKind)
  JArrayType s b    -> (JArrayType s b, TyKind)
  SumType (l, r)    -> (SumType ((l, TyKind), (r, TyKind)), TyKind)
  RecType r         -> (RecType (fmap (,TyKind) r), TyKind)
  RefType t         -> (RefType (t, TyKind), TyKind)
  TypeApp t xs      -> (TypeApp (t, tk) (map (,TyKind) xs), TyKind)
    where tk = ArrowKind (map (const TyKind) xs) TyKind
  LinCon            -> (LinCon   , MultKind)
  NonLinCon         -> (NonLinCon, MultKind)

checkKind :: Type -> TypeM Kind
checkKind ty = case ty of
  TypeVar v@(_:>k) -> do
    x <- asks $ flip jointEnvLookup v
    case x of
      Just (T k') -> do
        assertEq k k' "Kind annotation"
      _ -> throw KindErr $ "Kind lookup failed: " ++ pprint v
    return k
  ArrowType m (Pi a (e, b)) -> do
    checkKindIs MultKind m
    checkKindIs TyKind a
    checkKindIs EffectKind e
    extendDeBruijn a $ checkKindIs TyKind b
    return TyKind
  TabType (Pi a b) -> do
    checkKindIs TyKind a
    extendDeBruijn a $ checkKindIs TyKind b
    return TyKind
  Forall vs _ body -> do
    extendNamed (foldMap tbind vs) (checkKindIs TyKind body)
    return TyKind
  TypeAlias vs body -> do
    bodyKind <- extendNamed (foldMap tbind vs) (checkKind body)
    return $ ArrowKind (map varAnn vs) bodyKind
  Effect eff tailVar -> do
    mapM_ (mapM_ (checkKindIs TyKind)) eff
    case tailVar of
      Nothing -> return ()
      Just tv@(TypeVar _) -> checkKindIs EffectKind tv
      _ -> throw TypeErr $ "Effect tail must be a variable " ++ pprint tailVar
    return EffectKind
  NoAnn -> error "Shouldn't have NoAnn left"
  TC con -> do
    let (conKind, resultKind) = tyConKind con
    void $ traverseTyCon conKind (\(t,k) -> checkKindIs k t)
                                 (\(e,t) -> checkPureType e >>= checkTypeEq t)
    return resultKind

checkKindIs :: Kind -> Type -> TypeM ()
checkKindIs k ty = checkKind ty >>= checkKindEq k

checkKindEq :: MonadError Err m => Kind -> Kind -> m ()
checkKindEq k1 k2 | k1 == k2  = return ()
                  | otherwise = throw KindErr $ "\nExpected: " ++ pprint k1
                                             ++ "\n  Actual: " ++ pprint k2

-- === type-checking pass on FExpr ===

instance HasType Var where
  getEffType = pureType . varAnn

  checkEffType v@(_:>annTy) = do
    x <- asks $ flip jointEnvLookup v
    case x of
      Just (L ty) -> do
        assertEq annTy ty "Var annotation"
        return $ pureType ty
      _ -> error $ "Lookup failed:" ++ pprint v

instance HasType (RecTree Var) where
  getEffType tree = case tree of
    RecLeaf v -> getEffType v
    RecTree r -> pureType . RecTy $ fmap getType r

  checkEffType tree = case tree of
    RecLeaf v -> checkEffType v
    RecTree r -> pureType . RecTy <$> traverse checkType r

instance HasType FExpr where
  getEffType expr = case expr of
    FVar v          -> getEffType v
    FDecl decl body -> (eff, bodyTy)
      where (bodyEff, bodyTy) = getEffType body
            declEff = case decl of
              LetMono _ rhs -> fst $ getEffType rhs
              _             -> noEffect
            eff = ignoreExcept $ combineEffects bodyEff declEff
    FPrimExpr e -> case e of
      ConExpr con -> pureType $ getConType $ fmapExpr con id getType getPiType
      OpExpr  op  -> getOpType $ fmapExpr op id getTypeAndAtom getPiType
      where getTypeAndAtom x = (fromAtomicFExpr x, getType x)
    SrcAnnot e _ -> getEffType e
    -- The annotation only specifies the type of the result of e,
    -- not the effects e might produce!
    Annot e _    -> getEffType e

  checkEffType expr = case expr of
    FVar v -> liftM pureType $ checkPureType v
    FDecl decl cont -> do
      -- Get the eff of rhs and extend the env with binders
      (declEff, env) <- case decl of
          LetMono p body -> do
            (eff, ty) <- checkEffType body
            assertEq (getType p) ty "LetMono"
            return (eff, foldMap lbind p)
          LetPoly b@(_:>ty) (FTLam tbs qs body) -> do
            body' <- extendClassEnv qs $ extendNamed (foldMap tbind tbs) $ checkPureType body
            let ty' = Forall tbs qs body'
            assertEq ty ty' "TLam"
            return (noEffect, lbind b)
          TyDef tv _ -> return (noEffect, tbind tv)
      (contEff, ty) <- extendNamed env $ checkEffType cont
      eff <- combineEffects declEff contEff
      return (eff, ty)
      where
    FPrimExpr e -> case e of
      ConExpr con -> do
        eTy <- traverseExpr con return checkPureType checkPiType
        liftM pureType $ checkConType eTy
      OpExpr op -> do
        eTy <- traverseExpr op return checkTypeAndAtom checkPiType
        checkOpType eTy
      where checkTypeAndAtom x = liftM (fromAtomicFExpr x,) (checkPureType x)
    SrcAnnot e pos -> addSrcContext (Just pos) $ checkEffType e
    Annot e ty -> do
      (eff, ty') <- checkEffType e
      assertEq ty ty' "Annot"
      return (eff, ty')

instance HasType FLamExpr where
  getEffType (FLamExpr (RecLeaf v) body) = pureType $ ArrowType NonLin $ makePi v $ getEffType body
  getEffType (FLamExpr p body) = pureType $ ArrowType NonLin $ Pi (getType p) $ getEffType body

  checkEffType (FLamExpr (RecLeaf v) body) = do
    void $ checkKind (varAnn v)
    bodyTy <- extendNamed (lbind v) $ checkEffType body
    return $ pureType $ ArrowType NonLin $ makePi v bodyTy
  checkEffType (FLamExpr p body) = do
    void $ checkKind pty
    bodyTy <- extendNamed penv $ checkEffType body
    unless (null $ penv `envIntersect` freeVars bodyTy) $
      throw TypeErr "Function's result type cannot depend on a variable bound in an argument pattern"
    return $ pureType $ ArrowType NonLin $ Pi pty bodyTy
    where pty = getType p
          penv = foldMap lbind p

-- === Built-in typeclasses ===
>>>>>>> 6571e978

checkClassConstraint :: ClassName -> Type -> TypeM ()
checkClassConstraint c ty = do
  env <- error "currently broken" -- lift ask
  case c of
    VSpace -> checkVSpace env ty
    IdxSet -> checkIdxSet env ty
    Data   -> checkData   env ty
    Eq     -> checkInEq   env ty
    Ord    -> checkOrd    env ty

checkVSpace :: MonadError Err m => ClassEnv -> Type -> m ()
checkVSpace env ty = case ty of
  Var v     -> checkVarClass env VSpace v
  RealTy    -> return ()
  _ -> throw TypeErr $ " Not a vector space: " ++ pprint ty

checkIdxSet :: MonadError Err m => ClassEnv -> Type -> m ()
checkIdxSet env ty = case ty of
  Var v                 -> checkVarClass env IdxSet v
  SumTy l r             -> recur l >> recur r
  BoolTy                -> return ()
  TC (IntRange _ _)     -> return ()
  TC (IndexRange _ _ _) -> return ()
  _ -> throw TypeErr $ " Not a valid index set: " ++ pprint ty
  where recur = checkIdxSet env

checkDataLike :: MonadError Err m => String -> ClassEnv -> Type -> m ()
checkDataLike msg env ty = case ty of
  -- This is an implicit `instance IdxSet a => Data a`
  Var v -> checkVarClass env IdxSet v `catchError`
             const (checkVarClass env Data v)
  TabTy _ b -> recur b
  TC con -> case con of
    BaseType _       -> return ()
    PairType a b     -> recur a >> recur b
    UnitType         -> return ()
    SumType l r      -> checkDataLike msg env l >> checkDataLike msg env r
    IntRange _ _     -> return ()
    IndexRange _ _ _ -> return ()
    _ -> throw TypeErr $ pprint ty ++ msg
  _   -> throw TypeErr $ pprint ty ++ msg
  where recur x = checkDataLike msg env x

checkData :: MonadError Err m => ClassEnv -> Type -> m ()
checkData = checkDataLike " is not serializable"

checkInEq :: MonadError Err m => ClassEnv -> Type -> m ()
checkInEq = checkDataLike " is not equatable"

checkOrd :: MonadError Err m => ClassEnv -> Type -> m ()
checkOrd env ty = case ty of
  Var v                 -> checkVarClass env Ord v
  IntTy                 -> return ()
  RealTy                -> return ()
  TC (IntRange _ _ )    -> return ()
  TC (IndexRange _ _ _) -> return ()
  _ -> throw TypeErr $ pprint ty ++ " doesn't define an ordering"

-- TODO: Make this work even if the type has type variables!
isData :: Type -> Bool
isData ty = case checkData mempty ty of Left _ -> False
                                        Right _ -> True

checkVarClass :: MonadError Err m => ClassEnv -> ClassName -> Var -> m ()
checkVarClass env c (v:>k) = do
  unless (k == TyKind) $ throw KindErr $ " Only types can belong to type classes"
  unless (c `elem` cs) $ throw TypeErr $
              " Type variable \"" ++ pprint v ++ "\" not in class: " ++ pprint c
<<<<<<< HEAD
  where cs = monMapLookup env v
=======
  where cs = monMapLookup env v

extendClassEnv :: [TyQual] -> TypeM a -> TypeM a
extendClassEnv qs m = do
  r <- ask
  let classEnv = fold [monMapSingle v [c] | TyQual (v:>_) c <- qs]
  lift $ extendR classEnv $ runReaderT m r

-- === Normalized IR ===

instance HasType Atom where
  getEffType atom = pureType $ case atom of
    Var (_:>ty) -> ty
    TLam vs qs body -> Forall vs qs $ getType body
    Con con -> getConType $ fmapExpr con id getType getPiType

  checkEffType atom = liftM pureType $ case atom of
    Var v -> checkPureType v
    TLam tvs qs body -> do
      bodyTy <- extendClassEnv qs $ extendNamed (foldMap tbind tvs) (checkPureType body)
      return $ Forall tvs qs bodyTy
    Con con -> traverseExpr con return checkType checkPiType >>= checkConType

instance HasType Expr where
  getEffType expr = case expr of
    Decl (Let _ rhs) e -> (ignoreExcept $ combineEffects eff eff', ty)
      where (eff , ty) = getEffType e
            (eff', _ ) = getEffType rhs
    CExpr e  -> getEffType e
    Atom x   -> getEffType x

  checkEffType expr = case expr of
    Decl (Let b bexpr) body -> do
      declEff <- checkDecl
      (bodyEff, ty) <- extendNamed (lbind b) $ checkEffType body
      eff <- combineEffects declEff bodyEff
      return (eff, ty)
      where
        checkDecl = do
          (declEff, bt) <- checkEffType bexpr
          bt' <- checkBinder
          assertEq bt bt' "Decl"
          return declEff
        checkBinder = do
          kind <- checkKind $ varAnn b
          assertEq TyKind kind "kind error"
          (JointTypeEnv env _) <- ask
          assertNoShadow env b
          return $ varAnn b
    CExpr e -> checkEffType e
    Atom x  -> checkEffType x

instance HasType CExpr where
  getEffType   op = getOpType $ fmapExpr op id addType getPiType
    where addType x = (Just x, getType x)
  checkEffType op = do
    op' <- traverseExpr op return addType checkPiType
    checkOpType op'
    where addType x = liftM (Just x,) (checkType x)

instance HasType LamExpr where
  getEffType (LamExpr b body) = pureType $ ArrowType NonLin $ makePi b $ getEffType body

  checkEffType (LamExpr b@(_:>a) body) = do
    bodyTy <- extendNamed (b @> L a) $ checkEffType body
    return $ pureType $ ArrowType NonLin $ makePi b bodyTy

-- -- === Effects ===

combineEffects :: MonadError Err m => Effect -> Effect -> m Effect
combineEffects ~eff@(Effect row t) ~eff'@(Effect row' t') = case (t, t') of
  (Nothing, Nothing) -> do
    row'' <- rowUnion row row'
    return $ Effect row'' Nothing
  (Just _ , Nothing) -> checkRowExtends row  row' >> return eff
  (Nothing, Just _ ) -> checkRowExtends row' row  >> return eff'
  (Just _ , Just _)
    | eff == eff' -> return eff
    | otherwise -> throw TypeErr $ "Effect mismatch "
                                 ++ pprint eff ++ " != " ++ pprint eff'

checkExtends :: MonadError Err m => Effect -> Effect -> m ()
checkExtends (Effect row _) (Effect row' Nothing) = checkRowExtends row row'
checkExtends eff eff' | eff == eff' = return ()
                      | otherwise   = throw TypeErr $ "Effect mismatch: "
                           ++ pprint eff ++ " doesn't extend " ++ pprint eff'

checkRowExtends :: MonadError Err m => EffectRow Type -> EffectRow Type -> m ()
checkRowExtends superRow row = do
  mapM_ (\(t,t') -> assertEq t t' "Effect type mismatch") $ rowMeet superRow row
  let extraEffects = rowJoin superRow row `envDiff` superRow
  when (extraEffects /= mempty) $
    throw TypeErr $ "Extra effects: " ++ pprint extraEffects

rowUnion :: MonadError Err m
         => EffectRow Type -> EffectRow Type -> m (EffectRow Type)
rowUnion (Env m) (Env m') = liftM Env $ sequence $
  M.unionWith consensusValsErr (fmap return m) (fmap return m')

consensusValsErr :: (Eq a, Pretty a, MonadError Err m) => m a -> m a -> m a
consensusValsErr x y = do
  x' <- x
  y' <- y
  assertEq x' y' "Map merge"
  return x'

rowMeet :: Env a -> Env b -> Env (a, b)
rowMeet (Env m) (Env m') = Env $ M.intersectionWith (,) m m'

rowJoin :: Env a -> Env b -> Env ()
rowJoin (Env m) (Env m') =
  Env $ M.unionWith (\() () -> ()) (fmap (const ()) m) (fmap (const ()) m')

popRow :: MonadError Err m
       => (a -> a -> m ())
       -> EffectRow a -> (EffectName, a) -> m (EffectRow a)
popRow eq env (eff, x) = case envLookup env (v:>()) of
  Nothing -> return env'
  Just (eff', x') -> do
    assertEq eff eff' "Effect"
    eq x x'
    return env'
  where v = DeBruijn 0
        env' = envDelete v env

-- === primitive ops and constructors ===

type PrimOpType  = PrimOp  Type (Maybe Atom, Type) (PiType EffectiveType)
type PrimConType = PrimCon Type Type (PiType EffectiveType)

getOpType :: PrimOpType -> EffectiveType
getOpType e = ignoreExcept $ traverseOpType e ignoreArgs ignoreArgs ignoreArgs

getConType :: PrimConType -> Type
getConType e = ignoreExcept $ traverseConType e ignoreArgs ignoreArgs ignoreArgs

checkOpType :: PrimOpType -> TypeM EffectiveType
checkOpType e = traverseOpType e checkTypeEq checkKindIs checkClassConstraint

checkConType :: PrimConType -> TypeM Type
checkConType e = traverseConType e checkTypeEq checkKindIs checkClassConstraint

ignoreArgs :: Monad m => a -> b -> m ()
ignoreArgs _ _ = return ()

checkTypeEq :: Type -> Type -> TypeM ()
checkTypeEq ty1 ty2 | ty1 == ty2 = return ()
                        | otherwise  = throw TypeErr $
                                         pprint ty1 ++ " != " ++ pprint ty2

isDependentOp :: PrimOp ty e lam -> Bool
isDependentOp op = case op of
  App _ _ _        -> True
  PrimEffect _ _   -> True
  IndexEff _ _ _ _ -> True
  TabGet _ _       -> True
  _                -> False

traverseOpType :: MonadError Err m
               => PrimOpType
               -> (Type      -> Type -> m ()) -- add equality constraint
               -> (Kind      -> Type -> m ()) -- add kind constraint
               -> (ClassName -> Type -> m ()) -- add class constraint
               -> m EffectiveType
traverseOpType op eq _ _ | isDependentOp op = case op of
  App l (_, ArrowType l' piTy@(Pi a _)) (x, a') -> do
    eq a a'
    eq l l'
    maybeApplyPi piTy x
  TabGet (_, TabType piTy@(Pi i _)) (x, i') -> eq i i' >> maybeApplyPi piTy x >>= return . pureType
  PrimEffect ~(Just val, ty) m -> do
    let (ref, x) = case (val, ty) of
          (Var ref', RefTy x') -> (ref', x')
          -- This case is a hack for the Imp lowering, which does a dodgy substitution here
          -- TODO: something better!
          _ -> ("###":>UnitTy, ty)
    case m of
      MAsk         ->            return (Effect (ref @> (Reader, RefTy x)) Nothing, x)
      MTell (_,x') -> eq x x' >> return (Effect (ref @> (Writer, RefTy x)) Nothing, UnitTy)
      MGet         ->            return (Effect (ref @> (State , RefTy x)) Nothing, x)
      MPut  (_,x') -> eq x x' >> return (Effect (ref @> (State , RefTy x)) Nothing, UnitTy)
  IndexEff eff ~(Just (Var ref), tabRef) (_, i) ~(Pi (RefTy x) (Effect row tailVar, a)) -> do
    row' <- popRow eq row (eff, RefTy x)
    eq tabRef (RefTy (TabTy i x))
    let row'' = row' <> (ref @> (eff, RefTy (TabTy i x)))
    return (Effect row'' tailVar, a)
  _ -> error $ "Unexpected dependent primitive operator type: " ++ pprint op

traverseOpType op eq kindIs inClass = case fmapExpr op id snd id of
  TApp (Forall bs quals body) ts -> do
    assertEq (length bs) (length ts) "Number of type args"
    zipWithM_ (kindIs . varAnn) bs ts
    sequence_ [inClass c t | (t, b) <- zip ts bs, c <- requiredClasses b]
    return $ pureType $ subst (newTEnv bs ts, mempty) body
    where
      requiredClasses :: TVar -> [ClassName]
      requiredClasses v = [c | TyQual v' c <- quals, v == v']
  For _ (Pi n (eff, a)) ->
    inClass IdxSet n >> inClass Data a >> return (eff, TabTy n a)
  TabCon n ty xs -> do
    case indexSetConcreteSize n of
      Nothing -> throw TypeErr $
         "Literal table must have a concrete index set.\nGot: " ++ pprint n
      Just n' | n' == length xs -> do inClass Data ty >> mapM_ (eq ty) xs
                                      return (pureType (n ==> ty))
              | otherwise -> throw TypeErr $
                  "Index set size mismatch: " ++
                     show n' ++ " != " ++ show (length xs)
  SumCase st lp@(Pi la (leff, lb)) lr@(Pi ra (reff, rb)) -> do
    unless (not $ any isDependentType [lp, lr]) $ throw TypeErr $
        "Return type of cases cannot depend on the matched value"
    eq st (SumTy la ra)
    inClass Data la
    inClass Data ra
    eq leff noEffect
    eq reff noEffect
    eq lb rb
    return $ pureType $ lb
  RecGet (RecTy r) i -> return $ pureType $ recGet r i
  SumGet (SumTy l r) isLeft -> return $ pureType $ if isLeft then l else r
  SumTag (SumTy _ _) -> return $ pureType $ TC $ BaseType BoolType
  ScalarBinOp binop t1 t2 -> do
    eq (BaseTy t1') t1
    eq (BaseTy t2') t2
    return $ pureType $ BaseTy tOut
    where (t1', t2', tOut) = binOpType binop
  -- TODO: check index set constraint
  ScalarUnOp unop ty -> eq (BaseTy ty') ty >> return (pureType (BaseTy outTy))
    where (ty', outTy) = unOpType unop
  -- -- TODO: check vspace constraints
  VSpaceOp ty VZero        -> inClass VSpace ty >> return (pureType ty)
  VSpaceOp ty (VAdd e1 e2) -> inClass VSpace ty >> eq ty e1 >> eq ty e2 >> return (pureType ty)
  Cmp Equal ty a b -> eq ty a >> eq ty b >> inClass Eq ty  >> return (pureType BoolTy)
  Cmp _     ty a b -> eq ty a >> eq ty b >> inClass Ord ty >> return (pureType BoolTy)
  Select ty p a b -> eq ty a >> eq ty b >> eq BoolTy p >> return (pureType ty)
  RunReader r ~(Pi (RefTy r') (Effect row tailVar, a)) -> do
    row' <- popRow eq row (Reader, RefTy r)
    eq r r'
    return (Effect row' tailVar, a)
  RunWriter ~(Pi (RefTy w) (Effect row tailVar, a)) -> do
    row' <- popRow eq row (Writer, RefTy w)
    return (Effect row' tailVar, PairTy a w)
  RunState s ~(Pi (RefTy s') (Effect row tailVar, a)) -> do
    row' <- popRow eq row (State, RefTy s)
    eq s s'
    return (Effect row' tailVar, PairTy a s)
  Linearize (Pi a (eff, b)) -> do
    eq noEffect eff
    return $ pureType $ a --> PairTy b (a --@ b)
  Transpose (Pi a (eff, b)) -> do
    eq noEffect eff
    return $ pureType $ b --@ a
  IntAsIndex ty i  -> eq IntTy i >> return (pureType ty)
  IndexAsInt t     -> inClass IdxSet t >> return (pureType IntTy)
  IdxSetSize _     -> return $ pureType IntTy
  FFICall _ argTys ansTy argTys' ->
    zipWithM_ eq argTys argTys' >> return (pureType ansTy)
  Inject (TC (IndexRange ty _ _)) -> return $ pureType ty
  _ -> error $ "Unexpected primitive operator type: " ++ pprint op

traverseConType :: MonadError Err m
                     => PrimConType
                     -> (Type      -> Type -> m ()) -- add equality constraint
                     -> (Kind      -> Type -> m ()) -- add kind constraint
                     -> (ClassName -> Type -> m ()) -- add class constraint
                     -> m Type
traverseConType con eq kindIs _ = case con of
  Lit l         -> return $ BaseTy $ litType l
  ArrayLit ty _ -> return $ ty
  Lam l eff (Pi a (eff', b)) -> do
    checkExtends eff eff'
    return $ ArrowType l (Pi a (eff, b))
  AnyValue t          -> return $ t
  SumCon _ l r        -> return $ SumTy l r
  RecCon r            -> return $ RecTy r
  AFor n a            -> return $ TabTy n a
  AGet (JArrayTy _ b) -> return $ BaseTy b -- TODO: Remove!
  AGet st             -> return $ BaseTy $ scalarTableBaseType st
  AsIdx n e           -> eq e (BaseTy IntType) >> return n
  Todo ty             -> kindIs TyKind ty >> return ty

litType :: LitVal -> BaseType
litType v = case v of
  IntLit  _ -> IntType
  RealLit _ -> RealType
  StrLit  _ -> StrType
  BoolLit _ -> BoolType

binOpType :: ScalarBinOp -> (BaseType, BaseType, BaseType)
binOpType op = case op of
  IAdd   -> (i, i, i);  ISub   -> (i, i, i)
  IMul   -> (i, i, i);  ICmp _ -> (i, i, b)
  IDiv   -> (i, i, i)
  Pow    -> (i, i, i);  Rem    -> (i, i, i)
  FAdd   -> (r, r, r);  FSub   -> (r, r, r)
  FMul   -> (r, r, r);  FCmp _ -> (r, r, b)
  FDiv   -> (r, r, r);  And    -> (b, b, b)
  Or     -> (b, b, b)
  where b = BoolType
        i = IntType
        r = RealType

unOpType :: ScalarUnOp -> (BaseType, BaseType)
unOpType op = case op of
  Not             -> (BoolType, BoolType)
  FNeg            -> (RealType, RealType)
  IntToReal       -> (IntType, RealType)
  BoolToInt       -> (BoolType, IntType)
  UnsafeIntToBool -> (IntType, BoolType)

indexSetConcreteSize :: Type -> Maybe Int
indexSetConcreteSize ty = case ty of
  FixedIntRange low high -> Just $ high - low
  BoolTy  -> Just 2
  RecTy r -> liftM product $ mapM indexSetConcreteSize $ toList r
  SumTy l r -> (+) <$> indexSetConcreteSize l <*> indexSetConcreteSize r
  _ -> Nothing

-- === Pi types ===

getPiType :: HasType lam => lam -> PiType EffectiveType
getPiType lam = let (ArrowType _ pit) = getType lam in pit

checkPiType :: HasType lam => lam -> TypeM (PiType EffectiveType)
checkPiType lam = checkType lam >>= \(ArrowType _ pit) -> return pit

maybeApplyPi :: (HasVars t, PiAbstractable t, MonadError Err m) => (PiType t) -> Maybe Atom -> m t
maybeApplyPi piTy maybeAtom
  | isDependentType piTy = do
      case maybeAtom of
        Just atom -> return $ applyPi piTy atom
        Nothing -> throw TypeErr $ "Dependent argument must be fully-reduced"
  | otherwise = return b  where (Pi _ b) = piTy


makePi :: PiAbstractable t => Var -> t -> PiType t
makePi v@(_:>a) b = Pi a $ abstractDepType v 0 b

applyPi :: PiAbstractable t => PiType t -> Atom -> t
applyPi (Pi _ b) x = instantiateDepType 0 x b

isDependentType :: (HasVars t, PiAbstractable t) => PiType t -> Bool
isDependentType (Pi _ b) = usesPiVar b
  where
    usesPiVar t = dummyVar `isin` freeVars (instantiateDepType 0 (Var dummyVar) t)
    dummyVar ="__dummy_type_variable_that_should_be_unused!" :> UnitTy

class PiAbstractable t where
  instantiateDepType :: Int -> Atom -> t -> t
  abstractDepType :: Var -> Int -> t -> t

instance PiAbstractable Type where
  instantiateDepType d x ty = case ty of
    TypeVar _ -> ty
    ArrowType m (Pi a (e, b)) -> ArrowType (recur m) $
      Pi (recur a) (instantiateDepType (d+1) x e, instantiateDepType (d+1) x b)
    TabType (Pi a b) -> TabType $ Pi (recur a) (instantiateDepType (d+1) x b)
    Forall tbs cs body -> Forall tbs cs $ recur body
    Effect row tailVar -> Effect row' tailVar
      where row' = fold [ (lookupDBVar v :>()) @> (eff, recur ann)
                        | (v, (eff, ann)) <- envPairs row]
    TC con -> TC $ fmapTyCon con recur (subst (env, mempty))
      where env = (DeBruijn d :>()) @> L x
    NoAnn -> NoAnn
    TypeAlias _ _ -> error "Shouldn't have type alias left"
    where
      recur ::Type -> Type
      recur = instantiateDepType d x

      lookupDBVar :: Name -> Name
      lookupDBVar v = case v of
        DeBruijn i | i == d -> v'  where (Var (v':>_)) = x
        _                   -> v

  abstractDepType v d ty = case ty of
    TypeVar _ -> ty
    ArrowType m (Pi a (e, b)) -> ArrowType (recur m) $
      Pi (recur a) (abstractDepType v (d+1) e, abstractDepType v (d+1) b)
    TabType (Pi a b) -> TabType $ Pi (recur a) (abstractDepType v (d+1) b)
    Forall tbs cs body -> Forall tbs cs $ recur body
    Effect row tailVar -> Effect row' tailVar
      where row' = fold [ (substWithDBVar v' :>()) @> (eff, recur ann)
                        | (v', (eff, ann)) <- envPairs row]
    TC con -> TC $ fmapTyCon con recur (subst (env, mempty))
      where env = v @> L (Var (DeBruijn d :> varAnn v))
    NoAnn -> NoAnn
    TypeAlias _ _ -> error "Shouldn't have type alias left"
    where
      recur ::Type -> Type
      recur = abstractDepType v d

      substWithDBVar :: Name -> Name
      substWithDBVar v' | varName v == v' = DeBruijn d
                        | otherwise       = v'

instance PiAbstractable EffectiveType where
  instantiateDepType d x (eff, b) = ( instantiateDepType d x eff
                                    , instantiateDepType d x b)
  abstractDepType v d (eff, b) = ( abstractDepType v d eff
                                 , abstractDepType v d b)

-- === linearity ===

type Spent = Env ()
newtype LinCheckM a = LinCheckM
  { runLinCheckM :: (ReaderT (Env Spent) (Either Err)) (a, (Spent, Env Spent)) }

runLinCheck :: LinCheckM a -> Except ()
runLinCheck m = void $ runReaderT (runLinCheckM m) mempty

checkLinFExpr :: FExpr -> LinCheckM ()
checkLinFExpr expr = case expr of
  FVar v -> checkLinVar v
  FDecl decl body -> do
    env <- checkLinFDecl decl
    extendR env (checkLinFExpr body)
  FPrimExpr (OpExpr  op ) -> checkLinOp op
  FPrimExpr (ConExpr con) -> checkLinCon con
  SrcAnnot e pos -> addSrcContext (Just pos) $ checkLinFExpr e
  Annot e _      -> checkLinFExpr e

checkLinFLam :: FLamExpr -> LinCheckM ()
checkLinFLam (FLamExpr _ body) = checkLinFExpr body

checkLinFDecl :: FDecl -> LinCheckM (Env Spent)
checkLinFDecl decl = case decl of
  LetMono p rhs -> do
    ((), spent) <- captureSpent $ checkLinFExpr rhs
    return $ foldMap (@>spent) p
  LetPoly _ (FTLam _ _ expr) -> do
    void $ checkLinFExpr expr
    return mempty
  _ -> return mempty

checkLinOp :: PrimOp Type FExpr FLamExpr -> LinCheckM ()
checkLinOp e = case e of
  ScalarUnOp  FNeg x    -> check x
  ScalarBinOp FAdd x y  -> check x >> check y
  ScalarBinOp FSub x y  -> check x >> check y
  ScalarBinOp FDiv x y  -> tensCheck (check x) (withoutLin (check y))
  ScalarBinOp FMul x y  -> tensCheck (check x) (check y)
  App Lin    fun x -> tensCheck (check fun) (check x)
  App NonLin fun x -> tensCheck (check fun) (withoutLin (check x))
  For _ (FLamExpr _ body) -> checkLinFExpr body
  TabGet x i -> tensCheck (check x) (withoutLin (check i))
  RunReader r (FLamExpr ~(RecLeaf v) body) -> do
    ((), spent) <- captureSpent $ checkLinFExpr r
    extendR (v @> spent) $ checkLinFExpr body
  RunWriter (FLamExpr ~(RecLeaf v) body) -> do
    ((), spent) <- captureEffSpent v $ checkLinFExpr body
    spend spent
  PrimEffect ref m -> case m of
    MAsk -> checkLinVar ref'
    MTell x -> do
      ((), s) <- captureSpent $ checkLinFExpr x
      spendEff ref' s
    _ -> void $ withoutLin $ traverseExpr e pure check checkLinFLam
    where (Just (Var ref')) = fromAtomicFExpr ref
  _ -> void $ withoutLin $ traverseExpr e pure check checkLinFLam
  where check = checkLinFExpr

checkLinCon :: PrimCon Type FExpr FLamExpr -> LinCheckM ()
checkLinCon e = case e of
  Lam NonLin _ lam -> checkLinFLam lam
  Lam Lin    _ (FLamExpr p body) -> do
    let v = getPatName p
    let s = asSpent v
    withLocalLinVar v $ extendR (foldMap (@>s) p) $ checkLinFExpr body
  RecCon r -> mapM_ check r
  _ -> void $ withoutLin $ traverseExpr e pure check checkLinFLam
  where check = checkLinFExpr

withLocalLinVar :: Name -> LinCheckM a -> LinCheckM a
withLocalLinVar v m = do
  (ans, vs) <- captureSpent m
  spend $ vs `envDiff` (v'@>())
  return ans
  where v' = v:>()

withoutLin :: LinCheckM a -> LinCheckM a
withoutLin (LinCheckM m) = LinCheckM $ do
  (ans, (vs, sEff)) <- m
  unless (null vs) $ throw LinErr $
    "nonlinear function consumed linear data: " ++ showSpent vs
  return (ans, (mempty, sEff))

tensCheck :: LinCheckM () -> LinCheckM () -> LinCheckM ()
tensCheck x y = LinCheckM $ do
  ((), (sx, sxEff)) <- runLinCheckM x
  ((), (sy, syEff)) <- runLinCheckM y
  sxy    <- liftEither $ tensCat sx sy
  return ((), (sxy, sxEff <> syEff))

checkLinVar :: VarP a -> LinCheckM ()
checkLinVar v = do
  env <- ask
  case envLookup env v of
    Nothing -> spend mempty
    Just s  -> spend s

getPatName :: Pat -> Name
getPatName (RecLeaf (v:>_)) = v
getPatName p = case toList p of (v:>_):_ -> v
                                _        -> NoName

spend :: Spent -> LinCheckM ()
spend s = LinCheckM $ return ((), (s, mempty))

spendEff :: VarP a -> Spent -> LinCheckM ()
spendEff v s = LinCheckM $ return ((), (mempty, v@>s))

asSpent :: Name -> Spent
asSpent v = (v:>())@>()

tensCat :: Spent -> Spent -> Except Spent
tensCat vs vs' = do
  let overlap = envIntersect vs vs'
  unless (null overlap) $ throw LinErr $ "pattern spent twice: "
                                       ++ showSpent overlap
  return $ vs <> vs'

captureSpent :: LinCheckM a -> LinCheckM (a, Spent)
captureSpent m = LinCheckM $ do
  (x, (s, sEff)) <- runLinCheckM m
  return ((x, s), (mempty, sEff))

captureEffSpent :: VarP ann ->  LinCheckM a -> LinCheckM (a, Spent)
captureEffSpent (v:>_) m = LinCheckM $ do
  (x, (s, sEff)) <- runLinCheckM m
  let varSpent = sEff ! (v:>())
  let sEff' = envDelete v sEff
  return ((x, varSpent), (s, sEff'))

showSpent :: Spent -> String
showSpent vs = pprint $ envNames vs

instance Functor LinCheckM where
  fmap = liftM

instance Applicative LinCheckM where
  pure x = LinCheckM $ return (x, (mempty, mempty))
  (<*>) = ap

instance Monad LinCheckM where
  m >>= f = LinCheckM $ do
    (x, s1) <- runLinCheckM m
    (y, s2) <- runLinCheckM (f x)
    return (y, (s1 <> s2))

instance MonadReader (Env Spent) LinCheckM where
  ask = LinCheckM $ do
    env <- ask
    return (env, (mempty, mempty))
  local env (LinCheckM m) = LinCheckM $ local env m

instance MonadError Err LinCheckM where
  throwError err = LinCheckM $ throwError err
  catchError (LinCheckM m) f = LinCheckM $ catchError m (runLinCheckM . f)
>>>>>>> 6571e978
<|MERGE_RESOLUTION|>--- conflicted
+++ resolved
@@ -10,18 +10,8 @@
 {-# LANGUAGE PatternSynonyms #-}
 
 module Type (
-<<<<<<< HEAD
   getType, HasType (..), Checkable (..), litType, isPure, extendEffect,
   binOpType, unOpType, isData, indexSetConcreteSize, checkNoShadow) where
-=======
-    getType, PrimOpType, PrimConType,
-    litType, traverseOpType, traverseConType, binOpType, unOpType,
-    isData, Checkable (..), popRow, getTyOrKind, moduleType,
-    getKind, checkKindEq, getEffType, getPatName, tyConKind,
-    getConType, checkEffType, HasType,
-    maybeApplyPi, makePi, applyPi, isDependentType, PiAbstractable,
-    pureType) where
->>>>>>> 6571e978
 
 import Control.Monad
 import Control.Monad.Except hiding (Except)
@@ -68,7 +58,6 @@
 asCompilerErr (Left (Err _ c msg)) = Left $ Err CompilerErr c msg
 asCompilerErr (Right x) = Right x
 
-<<<<<<< HEAD
 -- === Normalized IR ===
 
 instance HasType Atom where
@@ -230,17 +219,14 @@
 typeCheckCon :: Con -> TypeM Type
 typeCheckCon con = case con of
   Lit l -> return $ BaseTy $ litType l
-  ArrayLit (Array (shape, b) _) -> return $ ArrayTy shape b
+  ArrayLit ty _ -> return $ ty
   AnyValue t -> t|:TyKind $> t
   SumCon _ l r -> SumTy <$> typeCheck l <*> typeCheck r
   PairCon x y -> PairTy <$> typeCheck x <*> typeCheck y
   UnitCon -> return UnitTy
   RefCon r x -> r|:TyKind >> RefTy r <$> typeCheck x
   AFor n a -> n|:TyKind >> TabTy n <$> typeCheck a
-  AGet x -> do
-    -- TODO: check shape matches AFor scope
-    ArrayTy _ b <- typeCheck x
-    return $ BaseTy b
+  AGet st -> (BaseTy . scalarTableBaseType) <$> typeCheck st
   AsIdx n e -> n|:TyKind >> e|:IntTy $> n
   Todo ty -> ty|:TyKind $> ty
 
@@ -263,13 +249,6 @@
     SumTy l r <- typeCheck x
     l|:TyKind >> r|:TyKind
     return $ TC $ BaseType BoolType
-  ArrayGep x i -> do
-    ArrayTy (_:shape) b <- typeCheck x
-    i|:IntTy
-    return $ ArrayTy shape b
-  LoadScalar x -> do
-    ArrayTy [] b <- typeCheck x
-    return $ BaseTy b
   ScalarBinOp binop x1 x2 ->
     x1 |: BaseTy t1 >> x2 |: BaseTy t2 $> BaseTy tOut
     where (t1, t2, tOut) = binOpType binop
@@ -389,179 +368,6 @@
   _ -> Nothing
 
 -- === Built-in typeclasses (CURRENTLY NOT USED) ===
-=======
-getTyOrKind :: LorT Atom Type -> LorT Type Kind
-getTyOrKind = bimap getType getKind
-
--- === kind checking ===
-
-getKind :: Type -> Kind
-getKind ty = case ty of
-  TypeVar v        -> varAnn v
-  ArrowType _ _    -> TyKind
-  TabType _        -> TyKind
-  Forall _ _ _     -> TyKind
-  TypeAlias vs rhs -> ArrowKind (map varAnn vs) (getKind rhs)
-  Effect _ _       -> EffectKind
-  NoAnn            -> NoKindAnn
-  TC con           -> snd $ tyConKind con
-
--- TODO: add class constraints
-tyConKind :: TyCon Type e -> (TyCon (Type, Kind) (e, Type), Kind)
-tyConKind con = case con of
-  BaseType b        -> (BaseType b, TyKind)
-  IntRange a b      -> (IntRange (a, IntTy) (b, IntTy), TyKind)
-  -- This forces us to specialize to `TyCon Type e` instead of `TyCon ty e`
-  IndexRange t a b  -> (IndexRange (t, TyKind) (fmap (,t) a)
-                                               (fmap (,t) b), TyKind)
-  JArrayType s b    -> (JArrayType s b, TyKind)
-  SumType (l, r)    -> (SumType ((l, TyKind), (r, TyKind)), TyKind)
-  RecType r         -> (RecType (fmap (,TyKind) r), TyKind)
-  RefType t         -> (RefType (t, TyKind), TyKind)
-  TypeApp t xs      -> (TypeApp (t, tk) (map (,TyKind) xs), TyKind)
-    where tk = ArrowKind (map (const TyKind) xs) TyKind
-  LinCon            -> (LinCon   , MultKind)
-  NonLinCon         -> (NonLinCon, MultKind)
-
-checkKind :: Type -> TypeM Kind
-checkKind ty = case ty of
-  TypeVar v@(_:>k) -> do
-    x <- asks $ flip jointEnvLookup v
-    case x of
-      Just (T k') -> do
-        assertEq k k' "Kind annotation"
-      _ -> throw KindErr $ "Kind lookup failed: " ++ pprint v
-    return k
-  ArrowType m (Pi a (e, b)) -> do
-    checkKindIs MultKind m
-    checkKindIs TyKind a
-    checkKindIs EffectKind e
-    extendDeBruijn a $ checkKindIs TyKind b
-    return TyKind
-  TabType (Pi a b) -> do
-    checkKindIs TyKind a
-    extendDeBruijn a $ checkKindIs TyKind b
-    return TyKind
-  Forall vs _ body -> do
-    extendNamed (foldMap tbind vs) (checkKindIs TyKind body)
-    return TyKind
-  TypeAlias vs body -> do
-    bodyKind <- extendNamed (foldMap tbind vs) (checkKind body)
-    return $ ArrowKind (map varAnn vs) bodyKind
-  Effect eff tailVar -> do
-    mapM_ (mapM_ (checkKindIs TyKind)) eff
-    case tailVar of
-      Nothing -> return ()
-      Just tv@(TypeVar _) -> checkKindIs EffectKind tv
-      _ -> throw TypeErr $ "Effect tail must be a variable " ++ pprint tailVar
-    return EffectKind
-  NoAnn -> error "Shouldn't have NoAnn left"
-  TC con -> do
-    let (conKind, resultKind) = tyConKind con
-    void $ traverseTyCon conKind (\(t,k) -> checkKindIs k t)
-                                 (\(e,t) -> checkPureType e >>= checkTypeEq t)
-    return resultKind
-
-checkKindIs :: Kind -> Type -> TypeM ()
-checkKindIs k ty = checkKind ty >>= checkKindEq k
-
-checkKindEq :: MonadError Err m => Kind -> Kind -> m ()
-checkKindEq k1 k2 | k1 == k2  = return ()
-                  | otherwise = throw KindErr $ "\nExpected: " ++ pprint k1
-                                             ++ "\n  Actual: " ++ pprint k2
-
--- === type-checking pass on FExpr ===
-
-instance HasType Var where
-  getEffType = pureType . varAnn
-
-  checkEffType v@(_:>annTy) = do
-    x <- asks $ flip jointEnvLookup v
-    case x of
-      Just (L ty) -> do
-        assertEq annTy ty "Var annotation"
-        return $ pureType ty
-      _ -> error $ "Lookup failed:" ++ pprint v
-
-instance HasType (RecTree Var) where
-  getEffType tree = case tree of
-    RecLeaf v -> getEffType v
-    RecTree r -> pureType . RecTy $ fmap getType r
-
-  checkEffType tree = case tree of
-    RecLeaf v -> checkEffType v
-    RecTree r -> pureType . RecTy <$> traverse checkType r
-
-instance HasType FExpr where
-  getEffType expr = case expr of
-    FVar v          -> getEffType v
-    FDecl decl body -> (eff, bodyTy)
-      where (bodyEff, bodyTy) = getEffType body
-            declEff = case decl of
-              LetMono _ rhs -> fst $ getEffType rhs
-              _             -> noEffect
-            eff = ignoreExcept $ combineEffects bodyEff declEff
-    FPrimExpr e -> case e of
-      ConExpr con -> pureType $ getConType $ fmapExpr con id getType getPiType
-      OpExpr  op  -> getOpType $ fmapExpr op id getTypeAndAtom getPiType
-      where getTypeAndAtom x = (fromAtomicFExpr x, getType x)
-    SrcAnnot e _ -> getEffType e
-    -- The annotation only specifies the type of the result of e,
-    -- not the effects e might produce!
-    Annot e _    -> getEffType e
-
-  checkEffType expr = case expr of
-    FVar v -> liftM pureType $ checkPureType v
-    FDecl decl cont -> do
-      -- Get the eff of rhs and extend the env with binders
-      (declEff, env) <- case decl of
-          LetMono p body -> do
-            (eff, ty) <- checkEffType body
-            assertEq (getType p) ty "LetMono"
-            return (eff, foldMap lbind p)
-          LetPoly b@(_:>ty) (FTLam tbs qs body) -> do
-            body' <- extendClassEnv qs $ extendNamed (foldMap tbind tbs) $ checkPureType body
-            let ty' = Forall tbs qs body'
-            assertEq ty ty' "TLam"
-            return (noEffect, lbind b)
-          TyDef tv _ -> return (noEffect, tbind tv)
-      (contEff, ty) <- extendNamed env $ checkEffType cont
-      eff <- combineEffects declEff contEff
-      return (eff, ty)
-      where
-    FPrimExpr e -> case e of
-      ConExpr con -> do
-        eTy <- traverseExpr con return checkPureType checkPiType
-        liftM pureType $ checkConType eTy
-      OpExpr op -> do
-        eTy <- traverseExpr op return checkTypeAndAtom checkPiType
-        checkOpType eTy
-      where checkTypeAndAtom x = liftM (fromAtomicFExpr x,) (checkPureType x)
-    SrcAnnot e pos -> addSrcContext (Just pos) $ checkEffType e
-    Annot e ty -> do
-      (eff, ty') <- checkEffType e
-      assertEq ty ty' "Annot"
-      return (eff, ty')
-
-instance HasType FLamExpr where
-  getEffType (FLamExpr (RecLeaf v) body) = pureType $ ArrowType NonLin $ makePi v $ getEffType body
-  getEffType (FLamExpr p body) = pureType $ ArrowType NonLin $ Pi (getType p) $ getEffType body
-
-  checkEffType (FLamExpr (RecLeaf v) body) = do
-    void $ checkKind (varAnn v)
-    bodyTy <- extendNamed (lbind v) $ checkEffType body
-    return $ pureType $ ArrowType NonLin $ makePi v bodyTy
-  checkEffType (FLamExpr p body) = do
-    void $ checkKind pty
-    bodyTy <- extendNamed penv $ checkEffType body
-    unless (null $ penv `envIntersect` freeVars bodyTy) $
-      throw TypeErr "Function's result type cannot depend on a variable bound in an argument pattern"
-    return $ pureType $ ArrowType NonLin $ Pi pty bodyTy
-    where pty = getType p
-          penv = foldMap lbind p
-
--- === Built-in typeclasses ===
->>>>>>> 6571e978
 
 checkClassConstraint :: ClassName -> Type -> TypeM ()
 checkClassConstraint c ty = do
@@ -631,565 +437,4 @@
   unless (k == TyKind) $ throw KindErr $ " Only types can belong to type classes"
   unless (c `elem` cs) $ throw TypeErr $
               " Type variable \"" ++ pprint v ++ "\" not in class: " ++ pprint c
-<<<<<<< HEAD
-  where cs = monMapLookup env v
-=======
-  where cs = monMapLookup env v
-
-extendClassEnv :: [TyQual] -> TypeM a -> TypeM a
-extendClassEnv qs m = do
-  r <- ask
-  let classEnv = fold [monMapSingle v [c] | TyQual (v:>_) c <- qs]
-  lift $ extendR classEnv $ runReaderT m r
-
--- === Normalized IR ===
-
-instance HasType Atom where
-  getEffType atom = pureType $ case atom of
-    Var (_:>ty) -> ty
-    TLam vs qs body -> Forall vs qs $ getType body
-    Con con -> getConType $ fmapExpr con id getType getPiType
-
-  checkEffType atom = liftM pureType $ case atom of
-    Var v -> checkPureType v
-    TLam tvs qs body -> do
-      bodyTy <- extendClassEnv qs $ extendNamed (foldMap tbind tvs) (checkPureType body)
-      return $ Forall tvs qs bodyTy
-    Con con -> traverseExpr con return checkType checkPiType >>= checkConType
-
-instance HasType Expr where
-  getEffType expr = case expr of
-    Decl (Let _ rhs) e -> (ignoreExcept $ combineEffects eff eff', ty)
-      where (eff , ty) = getEffType e
-            (eff', _ ) = getEffType rhs
-    CExpr e  -> getEffType e
-    Atom x   -> getEffType x
-
-  checkEffType expr = case expr of
-    Decl (Let b bexpr) body -> do
-      declEff <- checkDecl
-      (bodyEff, ty) <- extendNamed (lbind b) $ checkEffType body
-      eff <- combineEffects declEff bodyEff
-      return (eff, ty)
-      where
-        checkDecl = do
-          (declEff, bt) <- checkEffType bexpr
-          bt' <- checkBinder
-          assertEq bt bt' "Decl"
-          return declEff
-        checkBinder = do
-          kind <- checkKind $ varAnn b
-          assertEq TyKind kind "kind error"
-          (JointTypeEnv env _) <- ask
-          assertNoShadow env b
-          return $ varAnn b
-    CExpr e -> checkEffType e
-    Atom x  -> checkEffType x
-
-instance HasType CExpr where
-  getEffType   op = getOpType $ fmapExpr op id addType getPiType
-    where addType x = (Just x, getType x)
-  checkEffType op = do
-    op' <- traverseExpr op return addType checkPiType
-    checkOpType op'
-    where addType x = liftM (Just x,) (checkType x)
-
-instance HasType LamExpr where
-  getEffType (LamExpr b body) = pureType $ ArrowType NonLin $ makePi b $ getEffType body
-
-  checkEffType (LamExpr b@(_:>a) body) = do
-    bodyTy <- extendNamed (b @> L a) $ checkEffType body
-    return $ pureType $ ArrowType NonLin $ makePi b bodyTy
-
--- -- === Effects ===
-
-combineEffects :: MonadError Err m => Effect -> Effect -> m Effect
-combineEffects ~eff@(Effect row t) ~eff'@(Effect row' t') = case (t, t') of
-  (Nothing, Nothing) -> do
-    row'' <- rowUnion row row'
-    return $ Effect row'' Nothing
-  (Just _ , Nothing) -> checkRowExtends row  row' >> return eff
-  (Nothing, Just _ ) -> checkRowExtends row' row  >> return eff'
-  (Just _ , Just _)
-    | eff == eff' -> return eff
-    | otherwise -> throw TypeErr $ "Effect mismatch "
-                                 ++ pprint eff ++ " != " ++ pprint eff'
-
-checkExtends :: MonadError Err m => Effect -> Effect -> m ()
-checkExtends (Effect row _) (Effect row' Nothing) = checkRowExtends row row'
-checkExtends eff eff' | eff == eff' = return ()
-                      | otherwise   = throw TypeErr $ "Effect mismatch: "
-                           ++ pprint eff ++ " doesn't extend " ++ pprint eff'
-
-checkRowExtends :: MonadError Err m => EffectRow Type -> EffectRow Type -> m ()
-checkRowExtends superRow row = do
-  mapM_ (\(t,t') -> assertEq t t' "Effect type mismatch") $ rowMeet superRow row
-  let extraEffects = rowJoin superRow row `envDiff` superRow
-  when (extraEffects /= mempty) $
-    throw TypeErr $ "Extra effects: " ++ pprint extraEffects
-
-rowUnion :: MonadError Err m
-         => EffectRow Type -> EffectRow Type -> m (EffectRow Type)
-rowUnion (Env m) (Env m') = liftM Env $ sequence $
-  M.unionWith consensusValsErr (fmap return m) (fmap return m')
-
-consensusValsErr :: (Eq a, Pretty a, MonadError Err m) => m a -> m a -> m a
-consensusValsErr x y = do
-  x' <- x
-  y' <- y
-  assertEq x' y' "Map merge"
-  return x'
-
-rowMeet :: Env a -> Env b -> Env (a, b)
-rowMeet (Env m) (Env m') = Env $ M.intersectionWith (,) m m'
-
-rowJoin :: Env a -> Env b -> Env ()
-rowJoin (Env m) (Env m') =
-  Env $ M.unionWith (\() () -> ()) (fmap (const ()) m) (fmap (const ()) m')
-
-popRow :: MonadError Err m
-       => (a -> a -> m ())
-       -> EffectRow a -> (EffectName, a) -> m (EffectRow a)
-popRow eq env (eff, x) = case envLookup env (v:>()) of
-  Nothing -> return env'
-  Just (eff', x') -> do
-    assertEq eff eff' "Effect"
-    eq x x'
-    return env'
-  where v = DeBruijn 0
-        env' = envDelete v env
-
--- === primitive ops and constructors ===
-
-type PrimOpType  = PrimOp  Type (Maybe Atom, Type) (PiType EffectiveType)
-type PrimConType = PrimCon Type Type (PiType EffectiveType)
-
-getOpType :: PrimOpType -> EffectiveType
-getOpType e = ignoreExcept $ traverseOpType e ignoreArgs ignoreArgs ignoreArgs
-
-getConType :: PrimConType -> Type
-getConType e = ignoreExcept $ traverseConType e ignoreArgs ignoreArgs ignoreArgs
-
-checkOpType :: PrimOpType -> TypeM EffectiveType
-checkOpType e = traverseOpType e checkTypeEq checkKindIs checkClassConstraint
-
-checkConType :: PrimConType -> TypeM Type
-checkConType e = traverseConType e checkTypeEq checkKindIs checkClassConstraint
-
-ignoreArgs :: Monad m => a -> b -> m ()
-ignoreArgs _ _ = return ()
-
-checkTypeEq :: Type -> Type -> TypeM ()
-checkTypeEq ty1 ty2 | ty1 == ty2 = return ()
-                        | otherwise  = throw TypeErr $
-                                         pprint ty1 ++ " != " ++ pprint ty2
-
-isDependentOp :: PrimOp ty e lam -> Bool
-isDependentOp op = case op of
-  App _ _ _        -> True
-  PrimEffect _ _   -> True
-  IndexEff _ _ _ _ -> True
-  TabGet _ _       -> True
-  _                -> False
-
-traverseOpType :: MonadError Err m
-               => PrimOpType
-               -> (Type      -> Type -> m ()) -- add equality constraint
-               -> (Kind      -> Type -> m ()) -- add kind constraint
-               -> (ClassName -> Type -> m ()) -- add class constraint
-               -> m EffectiveType
-traverseOpType op eq _ _ | isDependentOp op = case op of
-  App l (_, ArrowType l' piTy@(Pi a _)) (x, a') -> do
-    eq a a'
-    eq l l'
-    maybeApplyPi piTy x
-  TabGet (_, TabType piTy@(Pi i _)) (x, i') -> eq i i' >> maybeApplyPi piTy x >>= return . pureType
-  PrimEffect ~(Just val, ty) m -> do
-    let (ref, x) = case (val, ty) of
-          (Var ref', RefTy x') -> (ref', x')
-          -- This case is a hack for the Imp lowering, which does a dodgy substitution here
-          -- TODO: something better!
-          _ -> ("###":>UnitTy, ty)
-    case m of
-      MAsk         ->            return (Effect (ref @> (Reader, RefTy x)) Nothing, x)
-      MTell (_,x') -> eq x x' >> return (Effect (ref @> (Writer, RefTy x)) Nothing, UnitTy)
-      MGet         ->            return (Effect (ref @> (State , RefTy x)) Nothing, x)
-      MPut  (_,x') -> eq x x' >> return (Effect (ref @> (State , RefTy x)) Nothing, UnitTy)
-  IndexEff eff ~(Just (Var ref), tabRef) (_, i) ~(Pi (RefTy x) (Effect row tailVar, a)) -> do
-    row' <- popRow eq row (eff, RefTy x)
-    eq tabRef (RefTy (TabTy i x))
-    let row'' = row' <> (ref @> (eff, RefTy (TabTy i x)))
-    return (Effect row'' tailVar, a)
-  _ -> error $ "Unexpected dependent primitive operator type: " ++ pprint op
-
-traverseOpType op eq kindIs inClass = case fmapExpr op id snd id of
-  TApp (Forall bs quals body) ts -> do
-    assertEq (length bs) (length ts) "Number of type args"
-    zipWithM_ (kindIs . varAnn) bs ts
-    sequence_ [inClass c t | (t, b) <- zip ts bs, c <- requiredClasses b]
-    return $ pureType $ subst (newTEnv bs ts, mempty) body
-    where
-      requiredClasses :: TVar -> [ClassName]
-      requiredClasses v = [c | TyQual v' c <- quals, v == v']
-  For _ (Pi n (eff, a)) ->
-    inClass IdxSet n >> inClass Data a >> return (eff, TabTy n a)
-  TabCon n ty xs -> do
-    case indexSetConcreteSize n of
-      Nothing -> throw TypeErr $
-         "Literal table must have a concrete index set.\nGot: " ++ pprint n
-      Just n' | n' == length xs -> do inClass Data ty >> mapM_ (eq ty) xs
-                                      return (pureType (n ==> ty))
-              | otherwise -> throw TypeErr $
-                  "Index set size mismatch: " ++
-                     show n' ++ " != " ++ show (length xs)
-  SumCase st lp@(Pi la (leff, lb)) lr@(Pi ra (reff, rb)) -> do
-    unless (not $ any isDependentType [lp, lr]) $ throw TypeErr $
-        "Return type of cases cannot depend on the matched value"
-    eq st (SumTy la ra)
-    inClass Data la
-    inClass Data ra
-    eq leff noEffect
-    eq reff noEffect
-    eq lb rb
-    return $ pureType $ lb
-  RecGet (RecTy r) i -> return $ pureType $ recGet r i
-  SumGet (SumTy l r) isLeft -> return $ pureType $ if isLeft then l else r
-  SumTag (SumTy _ _) -> return $ pureType $ TC $ BaseType BoolType
-  ScalarBinOp binop t1 t2 -> do
-    eq (BaseTy t1') t1
-    eq (BaseTy t2') t2
-    return $ pureType $ BaseTy tOut
-    where (t1', t2', tOut) = binOpType binop
-  -- TODO: check index set constraint
-  ScalarUnOp unop ty -> eq (BaseTy ty') ty >> return (pureType (BaseTy outTy))
-    where (ty', outTy) = unOpType unop
-  -- -- TODO: check vspace constraints
-  VSpaceOp ty VZero        -> inClass VSpace ty >> return (pureType ty)
-  VSpaceOp ty (VAdd e1 e2) -> inClass VSpace ty >> eq ty e1 >> eq ty e2 >> return (pureType ty)
-  Cmp Equal ty a b -> eq ty a >> eq ty b >> inClass Eq ty  >> return (pureType BoolTy)
-  Cmp _     ty a b -> eq ty a >> eq ty b >> inClass Ord ty >> return (pureType BoolTy)
-  Select ty p a b -> eq ty a >> eq ty b >> eq BoolTy p >> return (pureType ty)
-  RunReader r ~(Pi (RefTy r') (Effect row tailVar, a)) -> do
-    row' <- popRow eq row (Reader, RefTy r)
-    eq r r'
-    return (Effect row' tailVar, a)
-  RunWriter ~(Pi (RefTy w) (Effect row tailVar, a)) -> do
-    row' <- popRow eq row (Writer, RefTy w)
-    return (Effect row' tailVar, PairTy a w)
-  RunState s ~(Pi (RefTy s') (Effect row tailVar, a)) -> do
-    row' <- popRow eq row (State, RefTy s)
-    eq s s'
-    return (Effect row' tailVar, PairTy a s)
-  Linearize (Pi a (eff, b)) -> do
-    eq noEffect eff
-    return $ pureType $ a --> PairTy b (a --@ b)
-  Transpose (Pi a (eff, b)) -> do
-    eq noEffect eff
-    return $ pureType $ b --@ a
-  IntAsIndex ty i  -> eq IntTy i >> return (pureType ty)
-  IndexAsInt t     -> inClass IdxSet t >> return (pureType IntTy)
-  IdxSetSize _     -> return $ pureType IntTy
-  FFICall _ argTys ansTy argTys' ->
-    zipWithM_ eq argTys argTys' >> return (pureType ansTy)
-  Inject (TC (IndexRange ty _ _)) -> return $ pureType ty
-  _ -> error $ "Unexpected primitive operator type: " ++ pprint op
-
-traverseConType :: MonadError Err m
-                     => PrimConType
-                     -> (Type      -> Type -> m ()) -- add equality constraint
-                     -> (Kind      -> Type -> m ()) -- add kind constraint
-                     -> (ClassName -> Type -> m ()) -- add class constraint
-                     -> m Type
-traverseConType con eq kindIs _ = case con of
-  Lit l         -> return $ BaseTy $ litType l
-  ArrayLit ty _ -> return $ ty
-  Lam l eff (Pi a (eff', b)) -> do
-    checkExtends eff eff'
-    return $ ArrowType l (Pi a (eff, b))
-  AnyValue t          -> return $ t
-  SumCon _ l r        -> return $ SumTy l r
-  RecCon r            -> return $ RecTy r
-  AFor n a            -> return $ TabTy n a
-  AGet (JArrayTy _ b) -> return $ BaseTy b -- TODO: Remove!
-  AGet st             -> return $ BaseTy $ scalarTableBaseType st
-  AsIdx n e           -> eq e (BaseTy IntType) >> return n
-  Todo ty             -> kindIs TyKind ty >> return ty
-
-litType :: LitVal -> BaseType
-litType v = case v of
-  IntLit  _ -> IntType
-  RealLit _ -> RealType
-  StrLit  _ -> StrType
-  BoolLit _ -> BoolType
-
-binOpType :: ScalarBinOp -> (BaseType, BaseType, BaseType)
-binOpType op = case op of
-  IAdd   -> (i, i, i);  ISub   -> (i, i, i)
-  IMul   -> (i, i, i);  ICmp _ -> (i, i, b)
-  IDiv   -> (i, i, i)
-  Pow    -> (i, i, i);  Rem    -> (i, i, i)
-  FAdd   -> (r, r, r);  FSub   -> (r, r, r)
-  FMul   -> (r, r, r);  FCmp _ -> (r, r, b)
-  FDiv   -> (r, r, r);  And    -> (b, b, b)
-  Or     -> (b, b, b)
-  where b = BoolType
-        i = IntType
-        r = RealType
-
-unOpType :: ScalarUnOp -> (BaseType, BaseType)
-unOpType op = case op of
-  Not             -> (BoolType, BoolType)
-  FNeg            -> (RealType, RealType)
-  IntToReal       -> (IntType, RealType)
-  BoolToInt       -> (BoolType, IntType)
-  UnsafeIntToBool -> (IntType, BoolType)
-
-indexSetConcreteSize :: Type -> Maybe Int
-indexSetConcreteSize ty = case ty of
-  FixedIntRange low high -> Just $ high - low
-  BoolTy  -> Just 2
-  RecTy r -> liftM product $ mapM indexSetConcreteSize $ toList r
-  SumTy l r -> (+) <$> indexSetConcreteSize l <*> indexSetConcreteSize r
-  _ -> Nothing
-
--- === Pi types ===
-
-getPiType :: HasType lam => lam -> PiType EffectiveType
-getPiType lam = let (ArrowType _ pit) = getType lam in pit
-
-checkPiType :: HasType lam => lam -> TypeM (PiType EffectiveType)
-checkPiType lam = checkType lam >>= \(ArrowType _ pit) -> return pit
-
-maybeApplyPi :: (HasVars t, PiAbstractable t, MonadError Err m) => (PiType t) -> Maybe Atom -> m t
-maybeApplyPi piTy maybeAtom
-  | isDependentType piTy = do
-      case maybeAtom of
-        Just atom -> return $ applyPi piTy atom
-        Nothing -> throw TypeErr $ "Dependent argument must be fully-reduced"
-  | otherwise = return b  where (Pi _ b) = piTy
-
-
-makePi :: PiAbstractable t => Var -> t -> PiType t
-makePi v@(_:>a) b = Pi a $ abstractDepType v 0 b
-
-applyPi :: PiAbstractable t => PiType t -> Atom -> t
-applyPi (Pi _ b) x = instantiateDepType 0 x b
-
-isDependentType :: (HasVars t, PiAbstractable t) => PiType t -> Bool
-isDependentType (Pi _ b) = usesPiVar b
-  where
-    usesPiVar t = dummyVar `isin` freeVars (instantiateDepType 0 (Var dummyVar) t)
-    dummyVar ="__dummy_type_variable_that_should_be_unused!" :> UnitTy
-
-class PiAbstractable t where
-  instantiateDepType :: Int -> Atom -> t -> t
-  abstractDepType :: Var -> Int -> t -> t
-
-instance PiAbstractable Type where
-  instantiateDepType d x ty = case ty of
-    TypeVar _ -> ty
-    ArrowType m (Pi a (e, b)) -> ArrowType (recur m) $
-      Pi (recur a) (instantiateDepType (d+1) x e, instantiateDepType (d+1) x b)
-    TabType (Pi a b) -> TabType $ Pi (recur a) (instantiateDepType (d+1) x b)
-    Forall tbs cs body -> Forall tbs cs $ recur body
-    Effect row tailVar -> Effect row' tailVar
-      where row' = fold [ (lookupDBVar v :>()) @> (eff, recur ann)
-                        | (v, (eff, ann)) <- envPairs row]
-    TC con -> TC $ fmapTyCon con recur (subst (env, mempty))
-      where env = (DeBruijn d :>()) @> L x
-    NoAnn -> NoAnn
-    TypeAlias _ _ -> error "Shouldn't have type alias left"
-    where
-      recur ::Type -> Type
-      recur = instantiateDepType d x
-
-      lookupDBVar :: Name -> Name
-      lookupDBVar v = case v of
-        DeBruijn i | i == d -> v'  where (Var (v':>_)) = x
-        _                   -> v
-
-  abstractDepType v d ty = case ty of
-    TypeVar _ -> ty
-    ArrowType m (Pi a (e, b)) -> ArrowType (recur m) $
-      Pi (recur a) (abstractDepType v (d+1) e, abstractDepType v (d+1) b)
-    TabType (Pi a b) -> TabType $ Pi (recur a) (abstractDepType v (d+1) b)
-    Forall tbs cs body -> Forall tbs cs $ recur body
-    Effect row tailVar -> Effect row' tailVar
-      where row' = fold [ (substWithDBVar v' :>()) @> (eff, recur ann)
-                        | (v', (eff, ann)) <- envPairs row]
-    TC con -> TC $ fmapTyCon con recur (subst (env, mempty))
-      where env = v @> L (Var (DeBruijn d :> varAnn v))
-    NoAnn -> NoAnn
-    TypeAlias _ _ -> error "Shouldn't have type alias left"
-    where
-      recur ::Type -> Type
-      recur = abstractDepType v d
-
-      substWithDBVar :: Name -> Name
-      substWithDBVar v' | varName v == v' = DeBruijn d
-                        | otherwise       = v'
-
-instance PiAbstractable EffectiveType where
-  instantiateDepType d x (eff, b) = ( instantiateDepType d x eff
-                                    , instantiateDepType d x b)
-  abstractDepType v d (eff, b) = ( abstractDepType v d eff
-                                 , abstractDepType v d b)
-
--- === linearity ===
-
-type Spent = Env ()
-newtype LinCheckM a = LinCheckM
-  { runLinCheckM :: (ReaderT (Env Spent) (Either Err)) (a, (Spent, Env Spent)) }
-
-runLinCheck :: LinCheckM a -> Except ()
-runLinCheck m = void $ runReaderT (runLinCheckM m) mempty
-
-checkLinFExpr :: FExpr -> LinCheckM ()
-checkLinFExpr expr = case expr of
-  FVar v -> checkLinVar v
-  FDecl decl body -> do
-    env <- checkLinFDecl decl
-    extendR env (checkLinFExpr body)
-  FPrimExpr (OpExpr  op ) -> checkLinOp op
-  FPrimExpr (ConExpr con) -> checkLinCon con
-  SrcAnnot e pos -> addSrcContext (Just pos) $ checkLinFExpr e
-  Annot e _      -> checkLinFExpr e
-
-checkLinFLam :: FLamExpr -> LinCheckM ()
-checkLinFLam (FLamExpr _ body) = checkLinFExpr body
-
-checkLinFDecl :: FDecl -> LinCheckM (Env Spent)
-checkLinFDecl decl = case decl of
-  LetMono p rhs -> do
-    ((), spent) <- captureSpent $ checkLinFExpr rhs
-    return $ foldMap (@>spent) p
-  LetPoly _ (FTLam _ _ expr) -> do
-    void $ checkLinFExpr expr
-    return mempty
-  _ -> return mempty
-
-checkLinOp :: PrimOp Type FExpr FLamExpr -> LinCheckM ()
-checkLinOp e = case e of
-  ScalarUnOp  FNeg x    -> check x
-  ScalarBinOp FAdd x y  -> check x >> check y
-  ScalarBinOp FSub x y  -> check x >> check y
-  ScalarBinOp FDiv x y  -> tensCheck (check x) (withoutLin (check y))
-  ScalarBinOp FMul x y  -> tensCheck (check x) (check y)
-  App Lin    fun x -> tensCheck (check fun) (check x)
-  App NonLin fun x -> tensCheck (check fun) (withoutLin (check x))
-  For _ (FLamExpr _ body) -> checkLinFExpr body
-  TabGet x i -> tensCheck (check x) (withoutLin (check i))
-  RunReader r (FLamExpr ~(RecLeaf v) body) -> do
-    ((), spent) <- captureSpent $ checkLinFExpr r
-    extendR (v @> spent) $ checkLinFExpr body
-  RunWriter (FLamExpr ~(RecLeaf v) body) -> do
-    ((), spent) <- captureEffSpent v $ checkLinFExpr body
-    spend spent
-  PrimEffect ref m -> case m of
-    MAsk -> checkLinVar ref'
-    MTell x -> do
-      ((), s) <- captureSpent $ checkLinFExpr x
-      spendEff ref' s
-    _ -> void $ withoutLin $ traverseExpr e pure check checkLinFLam
-    where (Just (Var ref')) = fromAtomicFExpr ref
-  _ -> void $ withoutLin $ traverseExpr e pure check checkLinFLam
-  where check = checkLinFExpr
-
-checkLinCon :: PrimCon Type FExpr FLamExpr -> LinCheckM ()
-checkLinCon e = case e of
-  Lam NonLin _ lam -> checkLinFLam lam
-  Lam Lin    _ (FLamExpr p body) -> do
-    let v = getPatName p
-    let s = asSpent v
-    withLocalLinVar v $ extendR (foldMap (@>s) p) $ checkLinFExpr body
-  RecCon r -> mapM_ check r
-  _ -> void $ withoutLin $ traverseExpr e pure check checkLinFLam
-  where check = checkLinFExpr
-
-withLocalLinVar :: Name -> LinCheckM a -> LinCheckM a
-withLocalLinVar v m = do
-  (ans, vs) <- captureSpent m
-  spend $ vs `envDiff` (v'@>())
-  return ans
-  where v' = v:>()
-
-withoutLin :: LinCheckM a -> LinCheckM a
-withoutLin (LinCheckM m) = LinCheckM $ do
-  (ans, (vs, sEff)) <- m
-  unless (null vs) $ throw LinErr $
-    "nonlinear function consumed linear data: " ++ showSpent vs
-  return (ans, (mempty, sEff))
-
-tensCheck :: LinCheckM () -> LinCheckM () -> LinCheckM ()
-tensCheck x y = LinCheckM $ do
-  ((), (sx, sxEff)) <- runLinCheckM x
-  ((), (sy, syEff)) <- runLinCheckM y
-  sxy    <- liftEither $ tensCat sx sy
-  return ((), (sxy, sxEff <> syEff))
-
-checkLinVar :: VarP a -> LinCheckM ()
-checkLinVar v = do
-  env <- ask
-  case envLookup env v of
-    Nothing -> spend mempty
-    Just s  -> spend s
-
-getPatName :: Pat -> Name
-getPatName (RecLeaf (v:>_)) = v
-getPatName p = case toList p of (v:>_):_ -> v
-                                _        -> NoName
-
-spend :: Spent -> LinCheckM ()
-spend s = LinCheckM $ return ((), (s, mempty))
-
-spendEff :: VarP a -> Spent -> LinCheckM ()
-spendEff v s = LinCheckM $ return ((), (mempty, v@>s))
-
-asSpent :: Name -> Spent
-asSpent v = (v:>())@>()
-
-tensCat :: Spent -> Spent -> Except Spent
-tensCat vs vs' = do
-  let overlap = envIntersect vs vs'
-  unless (null overlap) $ throw LinErr $ "pattern spent twice: "
-                                       ++ showSpent overlap
-  return $ vs <> vs'
-
-captureSpent :: LinCheckM a -> LinCheckM (a, Spent)
-captureSpent m = LinCheckM $ do
-  (x, (s, sEff)) <- runLinCheckM m
-  return ((x, s), (mempty, sEff))
-
-captureEffSpent :: VarP ann ->  LinCheckM a -> LinCheckM (a, Spent)
-captureEffSpent (v:>_) m = LinCheckM $ do
-  (x, (s, sEff)) <- runLinCheckM m
-  let varSpent = sEff ! (v:>())
-  let sEff' = envDelete v sEff
-  return ((x, varSpent), (s, sEff'))
-
-showSpent :: Spent -> String
-showSpent vs = pprint $ envNames vs
-
-instance Functor LinCheckM where
-  fmap = liftM
-
-instance Applicative LinCheckM where
-  pure x = LinCheckM $ return (x, (mempty, mempty))
-  (<*>) = ap
-
-instance Monad LinCheckM where
-  m >>= f = LinCheckM $ do
-    (x, s1) <- runLinCheckM m
-    (y, s2) <- runLinCheckM (f x)
-    return (y, (s1 <> s2))
-
-instance MonadReader (Env Spent) LinCheckM where
-  ask = LinCheckM $ do
-    env <- ask
-    return (env, (mempty, mempty))
-  local env (LinCheckM m) = LinCheckM $ local env m
-
-instance MonadError Err LinCheckM where
-  throwError err = LinCheckM $ throwError err
-  catchError (LinCheckM m) f = LinCheckM $ catchError m (runLinCheckM . f)
->>>>>>> 6571e978
+  where cs = monMapLookup env v