--- conflicted
+++ resolved
@@ -142,7 +142,6 @@
   return out - 1;
 }
 
-<<<<<<< HEAD
 void dex_parallel_for(char *function_ptr, int64_t size, char **args) {
   auto function = reinterpret_cast<void (*)(int64_t, int64_t, char**)>(function_ptr);
   int64_t nthreads = std::thread::hardware_concurrency();
@@ -172,8 +171,6 @@
   *result2Ptr = p;
 }
 
-=======
->>>>>>> 0ab4b786
 void showFloat(char **resultPtr, float x) {
   auto p = reinterpret_cast<char*>(malloc_dex(100));  // TODO: something better!
   auto n = sprintf(p, "%.4f", x);
