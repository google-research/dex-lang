--- conflicted
+++ resolved
@@ -226,17 +226,6 @@
   pretty (NaryPiType bs effs resultTy) =
     (spaced $ fromNest $ bs) <+> "->" <+> "{" <> p effs <> "}" <+> p resultTy
 
-<<<<<<< HEAD
-instance Pretty (PiBinder n l) where
-  pretty (PiBinder b ty arrow) = case arrow of
-    PlainArrow    -> p (b:>ty)
-    ClassArrow Full           -> "[" <> p (b:>ty) <> "]"
-    ClassArrow (Partial idxs) -> "[" <> p (b:>ty) <+> p idxs <> "]"
-    ImplicitArrow -> "{" <> p (b:>ty) <> "}"
-    LinArrow      -> p (b:>ty)
-
-=======
->>>>>>> 2a8f4447
 instance IRRep r => Pretty (LamExpr r n) where pretty = prettyFromPrettyPrec
 instance IRRep r => PrettyPrec (LamExpr r n) where
   prettyPrec (LamExpr bs body) = atPrec LowestPrec $ prettyLam (p bs) body
@@ -571,11 +560,10 @@
   pretty imports = pretty $ S.toList $ directImports imports
 
 instance Pretty (ModuleEnv n) where
-  pretty (ModuleEnv imports sm sc (ATM atm)) =
+  pretty (ModuleEnv imports sm sc) =
     prettyRecord [ ("Imports"         , p imports)
                  , ("Source map"      , p sm)
-                 , ("Synth candidates", p sc)
-                 , ("atom/method names", p atm) ]
+                 , ("Synth candidates", p sc) ]
 
 instance Pretty (Env n) where
   pretty (Env env1 env2) =
