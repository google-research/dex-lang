--- conflicted
+++ resolved
@@ -79,11 +79,7 @@
 
 data KeyWord = DefKW | ForKW | For_KW | RofKW | Rof_KW | CaseKW | OfKW
              | DataKW | StructKW | InterfaceKW
-<<<<<<< HEAD
-             | InstanceKW | GivenKW | SatisfyingKW | DerivingKW
-=======
-             | InstanceKW | GivenKW | WithKW | SatisfyingKW
->>>>>>> ab43029e
+             | InstanceKW | GivenKW | WithKW | SatisfyingKW | DerivingKW
              | IfKW | ThenKW | ElseKW | DoKW
              | ImportKW | ForeignKW | NamedInstanceKW
              | EffectKW | HandlerKW | JmpKW | CtlKW | ReturnKW | ResumeKW
