-- Copyright 2021 Google LLC
--
-- Use of this source code is governed by a BSD-style
-- license that can be found in the LICENSE file or at
-- https://developers.google.com/open-source/licenses/bsd

{-# LANGUAGE AllowAmbiguousTypes #-}
{-# LANGUAGE UndecidableInstances #-}

module Inference
  ( inferTopUDecl, checkTopUType, inferTopUExpr
  , trySynthTerm, generalizeDict
  , synthTopE, UDeclInferenceResult (..)) where

import Prelude hiding ((.), id)
import Control.Category
import Control.Applicative
import Control.Monad
import Control.Monad.State.Strict
import Control.Monad.Writer.Strict hiding (Alt)
import Control.Monad.Reader
import Data.Either (partitionEithers)
import Data.Foldable (toList, asum)
import Data.Functor ((<&>))
import Data.List (sortOn)
import Data.Maybe (fromJust, fromMaybe, catMaybes)
import Data.Text.Prettyprint.Doc (Pretty (..), (<+>), vcat)
import Data.Word
import qualified Data.HashMap.Strict as HM
import qualified Data.Map.Strict as M
import qualified Data.Set as S
import qualified Unsafe.Coerce as TrulyUnsafe
import GHC.Generics (Generic (..))

import Builder
import CheapReduction
import CheckType
import Core
import Err
import IRVariants
import MTL1
import Name
import Subst
import QueryType
import Types.Core
import Types.Primitives
import Types.Source
import Util

-- === Top-level interface ===

checkTopUType :: (Fallible1 m, EnvReader m) => UType n -> m n (CType n)
checkTopUType ty = liftInfererM $ solveLocal $ withApplyDefaults $ checkUType ty
{-# SCC checkTopUType #-}

inferTopUExpr :: (Fallible1 m, EnvReader m) => UExpr n -> m n (CBlock n)
inferTopUExpr e = liftInfererM do
  solveLocal $ buildBlockInf $ withApplyDefaults $ inferSigma noHint e
{-# SCC inferTopUExpr #-}

data UDeclInferenceResult e n =
   UDeclResultDone (e n)  -- used for UDataDefDecl, UInterface and UInstance
 | UDeclResultBindName LetAnn (CBlock n) (Abs (UBinder (AtomNameC CoreIR)) e n)
 | UDeclResultBindPattern NameHint (CBlock n) (ReconAbs CoreIR e n)

inferTopUDecl :: (Mut n, Fallible1 m, TopBuilder m, SinkableE e, HoistableE e, RenameE e)
              => UTopDecl n l -> e l -> m n (UDeclInferenceResult e n)
inferTopUDecl (UStructDecl tc def) result = do
  tc' <- emitBinding (getNameHint tc) $ TyConBinding Nothing (DotMethods mempty)
  def' <- liftInfererM $ solveLocal do
    extendRenamer (tc@>sink tc') $ inferStructDef def
  def'' <- synthTyConDef def'
  updateTopEnv $ UpdateTyConDef tc' def''
  UStructDef _ paramBs _ methods <- return def
  forM_ methods \(letAnn, methodName, methodDef) -> do
    method <- liftInfererM $ solveLocal $
      extendRenamer (tc@>sink tc') $
        inferDotMethod (sink tc') (Abs paramBs methodDef)
    methodSynth <- synthTopE (Lam method)
    method' <- emitTopLet (getNameHint methodName) letAnn (Atom methodSynth)
    updateTopEnv $ UpdateFieldDef tc' methodName method'
  UDeclResultDone <$> applyRename (tc @> tc') result
inferTopUDecl (UDataDefDecl def tc dcs) result = do
  tcDef <- liftInfererM $ solveLocal $ inferTyConDef def
  tcDef'@(TyConDef _ _ (ADTCons dataCons)) <- synthTyConDef tcDef
  tc' <- emitBinding (getNameHint tcDef') $ TyConBinding (Just tcDef') (DotMethods mempty)
  dcs' <- forM (enumerate dataCons) \(i, dcDef) ->
    emitBinding (getNameHint dcDef) $ DataConBinding tc' i
  let subst = tc @> tc' <.> dcs @@> dcs'
  UDeclResultDone <$> applyRename subst result
inferTopUDecl (UInterface paramBs methodTys className methodNames) result = do
  let sn = getSourceName className
  let methodSourceNames = nestToList getSourceName methodNames
  classDef <- liftInfererM $ solveLocal $ inferClassDef sn methodSourceNames paramBs methodTys
  className' <- emitBinding (getNameHint sn) $ ClassBinding classDef
  methodNames' <-
    forM (enumerate methodSourceNames) \(i, prettyName) -> do
      emitBinding (getNameHint prettyName) $ MethodBinding className' i
  let subst = className @> className' <.> methodNames @@> methodNames'
  UDeclResultDone <$> applyRename subst result
inferTopUDecl (UInstance className instanceBs params methods maybeName expl) result = do
  let (InternalName _ className') = className
  ab <- liftInfererM $ solveLocal do
    withRoleUBinders instanceBs \_ -> do
      ClassDef _ _ _ paramBinders _ _ <- lookupClassDef (sink className')
      params' <- checkInstanceParams paramBinders params
      className'' <- sinkM className'
      body <- checkInstanceBody className'' params' methods
      return (ListE params' `PairE` body)
  Abs bs' (ListE params' `PairE` body) <- return ab
  let def = InstanceDef className' bs' params' body
  UDeclResultDone <$> case maybeName of
    RightB UnitB  -> do
      void $ synthInstanceDefAndAddSynthCandidate def
      return result
    JustB instanceName' -> do
      def' <- synthInstanceDef def
      instanceName <- emitInstanceDef def'
      lam <- instanceFun instanceName expl
      instanceAtomName <- emitTopLet (getNameHint instanceName') PlainLet $ Atom lam
      applyRename (instanceName' @> instanceAtomName) result
    _ -> error "impossible"
<<<<<<< HEAD
inferTopUDecl (UDerivingInstance className instanceBs params) result = do
  let (InternalName _ className') = className
  -- Extract the following:
  --   1) type parameter (`newTy`) for this instance,
  --   2) the underlying type (`wrappedTy`) that is wrapped by `newTy`,
  --   3) the dictionary type for `wrappedTy`.
  -- All of 1-3 are valid under the binders `instanceBs`. Hence we create an
  -- abstraction wohse body consists of the triple 2), 3), 1).
  ab :: Abs RolePiBinders (CType `PairE` DictType `PairE` CType) n <- liftInfererM $ solveLocal do
    withRoleUBinders instanceBs \_ -> do
      ClassDef classSourceName _ _ paramBinders _ _ <- lookupClassDef (sink className')
      params' <- checkInstanceParams paramBinders params
      case params' of
        [param] -> do
          case param of
            newTy@(NewtypeTyCon (UserADTType _ tcName (TyConParams _ tcParams))) -> do
              tcDef <- lookupTyCon tcName
              case tcDef of
                TyConDef _ conBs [DataConDef _ (EmptyAbs (Nest (_:>wrappedTy) Empty)) _ _] -> do
                  wrappedTy' <- applySubst (conBs @@> map SubstVal tcParams) wrappedTy
                  let wrappedDictTy = DictType classSourceName (sink className') [wrappedTy']
                  return (wrappedTy' `PairE` wrappedDictTy `PairE` newTy)
                TyConDef _ _ dataCons ->
                  throw TypeErr $ "User-defined ADT " ++ pprint newTy ++
                                  " does not have excatly one (data) constructor " ++
                                  " that takes exactly one (data) argument" ++
                                  "\n(data) constructors: " ++ pprint dataCons
            _ -> throw TypeErr $ "Parameter " ++ pprint param ++ " not a user-defined ADT"
        _ -> throw TypeErr $ "More than one parameter when deriving instance of class " ++ pprint className ++
                             "\nparameters: " ++ pprint params'
  Abs roleBinders (wrappedTy `PairE` wrappedDictTy `PairE` newTy) <- return ab
  -- Synthesize the dictionary for `wrappedTy` (after closing over `rolerBinders`):
  let binders = fmapNest (\(RolePiBinder _ b) -> b) roleBinders
  let closedWrappedDictTy = Pi $ CorePiType ImplicitApp binders Pure (DictTy wrappedDictTy)
  synthWrappedDict <- trySynthTerm closedWrappedDictTy Full
  -- Extract (superclasses and) methods from the synthesized dictionary for `wrappedTy`:
  Lam (CoreLamExpr _ (LamExpr binders' (AtomicBlock dict))) <- return synthWrappedDict
  Abs _ (ListE scs `PairE` ListE methods) <- liftExceptEnvReaderM $
    refreshAbs (Abs binders' dict) \bs dict' -> do
      DictCon (InstanceDict wrappedInstName wrappedInstParams) <- return dict'
      InstanceDef _ wrappedBinders _ body <- lookupInstanceDef wrappedInstName
      InstanceBody scs methods <- applySubst (wrappedBinders @@> map SubstVal wrappedInstParams) body
      return $ Abs bs (ListE scs `PairE` ListE methods)
  -- TODO: Avoid the `unsafeCoerceE`.
  let ab' = Abs roleBinders $ (unsafeCoerceE (ListE scs `PairE` ListE methods)) `PairE` wrappedTy `PairE` newTy
  def <- liftEnvReaderM $ refreshAbs ab' \bs body -> do
      let ListE scs' `PairE` ListE methods' `PairE` wrappedTy' `PairE` newTy' = body
      case newTy' of
        NewtypeTyCon (UserADTType _ tcName tcParams) -> do
          -- Forward isomorphism:
          fwdAbs <- buildAbs noHint wrappedTy' \x ->
            return $ NewtypeCon (sink $ UserADTData tcName tcParams) (Var x)
          -- Backward isomorphism:
          bwdAbs <- buildAbs noHint newTy' \x ->
            return $ ProjectElt UnwrapNewtype (Var x)
          -- Bundled up isomorphisms:
          let iso = Iso wrappedTy' newTy' fwdAbs bwdAbs
          -- Convert methods with the constructed isomorphism between `wrappedTy'` and `newTy'`:
          methods'' <- liftBuilder $ mapM (convertMethodAtom iso) methods'
          return $ InstanceDef className' bs [newTy'] $ InstanceBody scs' methods''
        _ -> error "internal error"
  instanceName <- emitInstanceDef def
  addInstanceSynthCandidate className' instanceName
  UDeclResultDone <$> return result
inferTopUDecl (ULet letAnn p tyAnn rhs) result = case p of
  WithSrcB _ (UPatBinder b) -> do
    block <- liftInfererM $ solveLocal $ buildBlockInf do
      checkMaybeAnnExpr (getNameHint b) tyAnn rhs <* applyDefaults
    return $ UDeclResultBindName letAnn block (Abs b result)
  _ -> do
    PairE block recon <- liftInfererM $ solveLocal $ buildBlockInfWithRecon do
      val <- checkMaybeAnnExpr (getNameHint p) tyAnn rhs
      v <- emitHinted (getNameHint p) $ Atom val
      bindLetPat p v do
        applyDefaults
        renameM result
    return $ UDeclResultBindPattern (getNameHint p) block recon
inferTopUDecl UPass result = return $ UDeclResultDone result
=======
inferTopUDecl (ULocalDecl (WithSrcB src decl)) result = addSrcContext src case decl of
  UPass -> return $ UDeclResultDone result
  UExprDecl _ -> error "Shouldn't have this at the top level (should have become a command instead)"
  ULet letAnn p tyAnn rhs -> case p of
    WithSrcB _ (UPatBinder b) -> do
      block <- liftInfererM $ solveLocal $ buildBlockInf do
        checkMaybeAnnExpr (getNameHint b) tyAnn rhs <* applyDefaults
      return $ UDeclResultBindName letAnn block (Abs b result)
    _ -> do
      PairE block recon <- liftInfererM $ solveLocal $ buildBlockInfWithRecon do
        val <- checkMaybeAnnExpr (getNameHint p) tyAnn rhs
        v <- emitHinted (getNameHint p) $ Atom val
        bindLetPat p v do
          applyDefaults
          renameM result
      return $ UDeclResultBindPattern (getNameHint p) block recon
>>>>>>> ab43029e
inferTopUDecl (UEffectDecl _ _ _) _ = error "not implemented"
inferTopUDecl (UHandlerDecl _ _ _ _ _ _ _) _ = error "not implemented"
{-# SCC inferTopUDecl #-}

getInstanceType :: EnvReader m => InstanceDef n -> m n (CorePiType n)
getInstanceType (InstanceDef className bs params _) = liftEnvReaderM do
  refreshAbs (Abs bs (ListE params)) \bs' (ListE params') -> do
    className' <- sinkM className
    ClassDef classSourceName _ _ _ _ _ <- lookupClassDef className'
    let dTy = DictTy $ DictType classSourceName className' params'
    let bs'' = fmapNest (\(RolePiBinder _ b) -> b) bs'
    return $ CorePiType ImplicitApp bs'' Pure dTy

-- ==== cleaner attempt, with builder == --

data Iso n = Iso { inType :: CType n
                 , outType :: CType n
                 , fwd :: Abs CBinder CAtom n  -- single-argument abstraction that implements forward isomorphism
                 , bwd :: Abs CBinder CAtom n  -- single-argument abstraction that implements backward isomorphism
                 }

instance GenericE Iso where
  type RepE Iso = (CType `PairE` CType `PairE` (Abs CBinder CAtom) `PairE` (Abs CBinder CAtom))
  fromE (Iso inType outType fwd bwd) = inType `PairE` outType `PairE` fwd `PairE` bwd
  {-# INLINE fromE #-}
  toE (inType `PairE` outType `PairE` fwd `PairE` bwd) = Iso inType outType fwd bwd
  {-# INLINE toE #-}

instance HoistableE Iso
instance SinkableE Iso
instance RenameE Iso

instance Show (Iso n) where
  show (Iso inType outType _ _) = "Iso " ++ pprint inType ++ " -> " ++ pprint outType

instance Pretty (Iso n) where
  pretty (Iso inType outType fwd bwd) = "Iso" <+> pretty inType <+> pretty outType <+>
                                                  pretty (show fwd) <+> pretty (show bwd)

invert :: Iso n -> Iso n
invert iso = Iso inType' outType' fwd' bwd'
  where inType' = outType iso
        outType' = inType iso
        fwd' = bwd iso
        bwd' = fwd iso

convertType :: EnvExtender m
             => Iso o -> CType o -> m o (CType o)
convertType iso ty = do
  isTyEqualToInType <- alphaEq (inType iso) ty
  if isTyEqualToInType then return $ outType iso
  else case ty of
    Pi (CorePiType expl bs effs resultTy) -> do
      (Abs bs' (effs' `PairE` resultTy')) <- convertBinders iso (Abs bs (effs `PairE` resultTy))
      return $ Pi $ CorePiType expl bs' effs' resultTy'
    _ -> return ty

convertBinders :: EnvExtender m
               => Iso o
               -> Abs (Nest (WithExpl CBinder)) (EffectRow 'CoreIR `PairE` CType) o
               -> m o (Abs (Nest (WithExpl CBinder)) (EffectRow 'CoreIR `PairE` CType) o)
convertBinders iso (Abs Empty (eff `PairE` ty)) = do
  ty' <- convertType iso ty
  return $ Abs Empty (eff `PairE` ty')
convertBinders iso (Abs (Nest (WithExpl expl (b:>bTy)) rest) x) = do
  bTy' <- convertType iso bTy
  refreshAbs (Abs (WithExpl expl (b:>bTy')) (Abs rest x))
    \(WithExpl expl' (b':>bTy'')) ab -> do
      Abs rest' x' <- convertBinders (sink iso) ab
      return $ Abs (Nest (WithExpl expl' (b':>bTy'')) rest') x'

convertMethodAtom :: (EnvExtender m, ScopableBuilder CoreIR m)
         => Iso i
         -> CAtom i ->  m i (CAtom i)
convertMethodAtom iso atom = do
  ty <- getType atom
  isTyEqualToInType <- alphaEq (inType iso) ty
  if isTyEqualToInType
    then applyAbs (fwd iso) (SubstVal atom)
    else case ty of
      Pi (CorePiType _ Empty _ _) -> case atom of
        Lam (CoreLamExpr _ (LamExpr Empty block)) -> case block of
          Block _ decls ans -> do
            Pi cty@(CorePiType _ Empty effs bodyTy) <- convertType iso ty
            block' <- refreshAbs (Abs decls ans) \decls' ans' -> do
              let ann' = BlockAnn bodyTy effs
              ans'' <- convertMethodAtom (sink iso) ans'
              return $ Block ann' decls' ans''
            return $ Lam $ CoreLamExpr cty (LamExpr Empty block')
        _ -> error "should not occur"
      Pi (CorePiType expl bs effs bodyTy) -> do
        Abs bs' (effs' `PairE` bodyTy') <- convertBinders iso (Abs bs (effs `PairE` bodyTy))
        lamExpr <- buildCoreLam (CorePiType expl bs' effs' bodyTy') \binderNames -> do
          let args = map Var binderNames
          args' <- mapM (convertMethodAtom (sink $ invert iso)) args
          atom' <- emitExpr $ App (sink atom) args'
          atom'' <- convertMethodAtom (sink iso) atom'
          emitExpr $ Atom atom''
        return $ Lam lamExpr
      _ -> return atom

-- === Inferer interface ===

class ( MonadFail1 m, Fallible1 m, Catchable1 m, CtxReader1 m, Builder CoreIR m )
      => InfBuilder (m::MonadKind1) where

  -- XXX: we should almost always used the zonking `buildDeclsInf` ,
  -- except where it's not possible because the result isn't atom-substitutable,
  -- such as the source map at the top level.
  buildDeclsInfUnzonked
    :: (SinkableE e, HoistableE e, RenameE e)
    => EmitsInf n
    => (forall l. (EmitsBoth l, DExt n l) => m l (e l))
    -> m n (Abs (Nest CDecl) e n)

  buildAbsInf
    :: (SinkableE e, HoistableE e, RenameE e, SubstE AtomSubstVal e)
    => EmitsInf n
    => NameHint -> Explicitness -> CType n
    -> (forall l. (EmitsInf l, DExt n l) => CAtomName l -> m l (e l))
    -> m n (Abs (WithExpl CBinder) e n)

buildNaryAbsInf
  :: (SinkableE e, HoistableE e, RenameE e, SubstE AtomSubstVal e, Inferer m)
  => EmitsInf n
  => EmptyAbs (Nest (WithExpl CBinder)) n
  -> (forall l. (EmitsInf l, DExt n l) => [CAtomName l] -> m i l (e l))
  -> m i n (Abs (Nest (WithExpl CBinder)) e n)
buildNaryAbsInf (Abs Empty UnitE) cont = getDistinct >>= \Distinct -> Abs Empty <$> cont []
buildNaryAbsInf (Abs (Nest (WithExpl expl (b:>ty)) bs) UnitE) cont =
  prependAbs <$> buildAbsInf (getNameHint b) expl ty \v -> do
    bs' <- applyRename (b@>v) (Abs bs UnitE)
    buildNaryAbsInf bs' \vs -> cont (sink v:vs)

buildDeclsInf
  :: (SubstE AtomSubstVal e, RenameE e, Solver m, InfBuilder m)
  => (SinkableE e, HoistableE e)
  => EmitsInf n
  => (forall l. (EmitsBoth l, DExt n l) => m l (e l))
  -> m n (Abs (Nest CDecl) e n)
buildDeclsInf cont = buildDeclsInfUnzonked $ cont >>= zonk

type InfBuilder2 (m::MonadKind2) = forall i. InfBuilder (m i)

class (SubstReader Name m, InfBuilder2 m, Solver2 m)
      => Inferer (m::MonadKind2) where
  liftSolverMInf :: EmitsInf o => SolverM o a -> m i o a
  addDefault :: CAtomName o -> DefaultType -> m i o ()
  getDefaults :: m i o (Defaults o)

applyDefaults :: EmitsInf o => InfererM i o ()
applyDefaults = do
  defaults <- getDefaults
  applyDefault (intDefaults defaults) (BaseTy $ Scalar Int32Type)
  applyDefault (natDefaults defaults) NatTy
  where
    applyDefault ds ty =
      forM_ (nameSetToList ds) \v -> tryConstrainEq (Var v) (Type ty)

withApplyDefaults :: EmitsInf o => InfererM i o a -> InfererM i o a
withApplyDefaults cont = cont <* applyDefaults
{-# INLINE withApplyDefaults #-}

-- === Concrete Inferer monad ===

data InfOutMap (n::S) =
  InfOutMap
    (Env n)
    (SolverSubst n)
    (Defaults n)
    -- the subset of the names in the bindings whose definitions may contain
    -- inference vars (this is so we can avoid zonking everything in scope when
    -- we zonk bindings)
    (UnsolvedEnv n)
    -- allowed effects
    (EffectRow CoreIR n)

data DefaultType = IntDefault | NatDefault

data Defaults (n::S) = Defaults
  { intDefaults :: NameSet n   -- Set of names that should be defaulted to Int32
  , natDefaults :: NameSet n } -- Set of names that should be defaulted to Nat32

instance Semigroup (Defaults n) where
  Defaults d1 d2 <> Defaults d1' d2' = Defaults (d1 <> d1') (d2 <> d2')

instance Monoid (Defaults n) where
  mempty = Defaults mempty mempty

instance SinkableE Defaults where
  sinkingProofE _ _ = todoSinkableProof
instance HoistableE Defaults where
  freeVarsE (Defaults d1 d2) = d1 <> d2
instance RenameE Defaults where
  renameE env (Defaults d1 d2) = Defaults (substDefaultSet d1) (substDefaultSet d2)
    where
      substDefaultSet d = freeVarsE $ renameE env $ ListE $ nameSetToList @(AtomNameC CoreIR) d

instance Pretty (Defaults n) where
  pretty (Defaults ints nats) =
    attach "Names defaulting to Int32" (nameSetToList @(AtomNameC CoreIR) ints)
    <+> attach "Names defaulting to Nat32" (nameSetToList @(AtomNameC CoreIR) nats)
    where
      attach _ [] = mempty
      attach s l = s <+> pretty l

zonkDefaults :: SolverSubst n -> Defaults n -> Defaults n
zonkDefaults s (Defaults d1 d2) =
  Defaults (zonkDefaultSet d1) (zonkDefaultSet d2)
  where
    zonkDefaultSet d = flip foldMap (nameSetToList @(AtomNameC CoreIR) d) \v ->
      case lookupSolverSubst s v of
        Rename   v'       -> freeVarsE v'
        SubstVal (Var v') -> freeVarsE v'
        _ -> mempty

data InfOutFrag (n::S) (l::S) = InfOutFrag (InfEmissions n l) (Defaults l) (Constraints l)

instance Pretty (InfOutFrag n l) where
  pretty (InfOutFrag emissions defaults solverSubst) =
    vcat [ "Pending emissions:" <+> pretty (unRNest emissions)
         , "Defaults:" <+> pretty defaults
         , "Solver substitution:" <+> pretty solverSubst
         ]

type InfEmission  = EitherE (DeclBinding CoreIR) SolverBinding
type InfEmissions = RNest (BinderP (AtomNameC CoreIR) InfEmission)

instance GenericB InfOutFrag where
  type RepB InfOutFrag = PairB InfEmissions (LiftB (PairE Defaults Constraints))
  fromB (InfOutFrag emissions defaults solverSubst) =
    PairB emissions (LiftB (PairE defaults solverSubst))
  toB (PairB emissions (LiftB (PairE defaults solverSubst))) =
    InfOutFrag emissions defaults solverSubst

instance ProvesExt   InfOutFrag
instance RenameB InfOutFrag
instance BindsNames  InfOutFrag
instance SinkableB InfOutFrag
instance HoistableB  InfOutFrag

instance OutFrag InfOutFrag where
  emptyOutFrag = InfOutFrag REmpty mempty mempty
  catOutFrags (InfOutFrag em ds ss) (InfOutFrag em' ds' ss') =
    withExtEvidence em' $
      InfOutFrag (em >>> em') (sink ds <> ds') (sink ss <> ss')

instance HasScope InfOutMap where
  toScope (InfOutMap bindings _ _ _ _) = toScope bindings

instance OutMap InfOutMap where
  emptyOutMap = InfOutMap emptyOutMap emptySolverSubst mempty mempty Pure

instance ExtOutMap InfOutMap EnvFrag where
  extendOutMap (InfOutMap bindings ss dd oldUn effs) frag =
    withExtEvidence frag do
      let newUn = UnsolvedEnv $ getAtomNames frag
      let newEnv = bindings `extendOutMap` frag
      -- As an optimization, only do the zonking for the new stuff.
      let (zonkedUn, zonkedEnv) = zonkUnsolvedEnv (sink ss) newUn newEnv
      InfOutMap zonkedEnv (sink ss) (sink dd) (sink oldUn <> zonkedUn) (sink effs)

newtype UnsolvedEnv (n::S) =
  UnsolvedEnv { fromUnsolvedEnv :: S.Set (CAtomName n) }
  deriving (Semigroup, Monoid)

instance SinkableE UnsolvedEnv where
  sinkingProofE = todoSinkableProof

getAtomNames :: Distinct l => EnvFrag n l -> S.Set (CAtomName l)
getAtomNames frag = S.fromList $ nameSetToList $ toNameSet $ toScopeFrag frag

-- TODO: zonk the allowed effects and synth candidates in the bindings too
-- TODO: the reason we need this is that `getType` uses the bindings to obtain
-- type information, and we need this information when we emit decls. For
-- example, if we emit `f x` and we don't know that `f` has a type of the form
-- `a -> b` then `getType` will crash. But we control the inference-specific
-- implementation of `emitDecl`, so maybe we could instead do something like
-- emit a fresh inference variable in the case thea `getType` fails.
-- XXX: It might be tempting to add a check for empty solver substs here,
-- but please don't do that! We use this function to filter overestimates of
-- UnsolvedEnv, and for performance reasons we should do that even when the
-- SolverSubst is empty.
zonkUnsolvedEnv :: Distinct n => SolverSubst n -> UnsolvedEnv n -> Env n
                -> (UnsolvedEnv n, Env n)
zonkUnsolvedEnv ss unsolved env =
  flip runState env $ execWriterT do
    forM_ (S.toList $ fromUnsolvedEnv unsolved) \v -> do
      flip lookupEnvPure v . topEnv <$> get >>= \case
        AtomNameBinding rhs -> do
          let rhs' = zonkAtomBindingWithOutMap (InfOutMap env ss mempty mempty Pure) rhs
          modify \e -> e {topEnv = updateEnv v (AtomNameBinding rhs') (topEnv e)}
          let rhsHasInfVars = runEnvReaderM env $ hasInferenceVars rhs'
          when rhsHasInfVars $ tell $ UnsolvedEnv $ S.singleton v

-- TODO: we need this shim because top level emissions can't implement `SubstE
-- AtomSubstVal` so GHC doesn't know how to zonk them. If we split up top-level
-- emissions from local ones in the name color system then we won't have this
-- problem.
zonkAtomBindingWithOutMap
  :: Distinct n => InfOutMap n -> AtomBinding CoreIR n -> AtomBinding CoreIR n
zonkAtomBindingWithOutMap outMap = \case
 LetBound    e -> LetBound    $ zonkWithOutMap outMap e
 MiscBound   e -> MiscBound   $ zonkWithOutMap outMap e
 SolverBound e -> SolverBound $ zonkWithOutMap outMap e
 NoinlineFun t e -> NoinlineFun (zonkWithOutMap outMap t) (zonkWithOutMap outMap e)
 FFIFunBound x y -> FFIFunBound (zonkWithOutMap outMap x) (zonkWithOutMap outMap y)

-- TODO: Wouldn't it be faster to carry the set of inference-emitted names in the out map?
hasInferenceVars :: (EnvReader m, HoistableE e) => e n -> m n Bool
hasInferenceVars e = liftEnvReaderM $ anyInferenceVars $ freeAtomVarsList e
{-# INLINE hasInferenceVars #-}

anyInferenceVars :: [CAtomName n] -> EnvReaderM n Bool
anyInferenceVars = \case
  [] -> return False
  (v:vs) -> isInferenceVar v >>= \case
    True  -> return True
    False -> anyInferenceVars vs

isInferenceVar :: EnvReader m => CAtomName n -> m n Bool
isInferenceVar v = lookupEnv v >>= \case
  AtomNameBinding (SolverBound _) -> return True
  _                               -> return False

instance ExtOutMap InfOutMap InfOutFrag where
  extendOutMap m (InfOutFrag em ds' cs) = do
    let InfOutMap env ss ds us effs = m `extendOutMap` toEnvFrag em
    let ds'' = sink ds <> ds'
    let (env', us', ss') = extendOutMapWithConstraints env us ss cs
    InfOutMap env' ss' ds'' us' effs

extendOutMapWithConstraints
  :: Distinct n => Env n -> UnsolvedEnv n -> SolverSubst n -> Constraints n
  -> (Env n, UnsolvedEnv n, SolverSubst n)
extendOutMapWithConstraints env us ss (Constraints allCs) = case tryUnsnoc allCs of
  Nothing -> (env, us, ss)
  Just (cs, (v, x)) -> do
    let (env', us', SolverSubst ss') = extendOutMapWithConstraints env us ss (Constraints cs)
    let s = M.singleton v x
    let (us'', env'') = zonkUnsolvedEnv (SolverSubst s) us' env'
    let ss'' = fmap (applySolverSubstE env'' (SolverSubst s)) ss'
    let ss''' = SolverSubst $ ss'' <> s
    (env'', us'', ss''')

newtype InfererM (i::S) (o::S) (a:: *) = InfererM
  { runInfererM' :: SubstReaderT Name (InplaceT InfOutMap InfOutFrag FallibleM) i o a }
  deriving (Functor, Applicative, Monad, MonadFail,
            ScopeReader, Fallible, Catchable, CtxReader, SubstReader Name)

liftInfererMSubst :: (Fallible2 m, SubstReader Name m, EnvReader2 m)
                  => InfererM i o a -> m i o a
liftInfererMSubst cont = do
  env <- unsafeGetEnv
  subst <- getSubst
  Distinct <- getDistinct
  (InfOutFrag REmpty _ _, result) <-
    liftExcept $ runFallibleM $ runInplaceT (initInfOutMap env) $
      runSubstReaderT subst $ runInfererM' $ cont
  return result

liftInfererM :: (EnvReader m, Fallible1 m)
             => InfererM n n a -> m n a
liftInfererM cont = runSubstReaderT idSubst $ liftInfererMSubst $ cont
{-# INLINE liftInfererM #-}

runLocalInfererM
  :: SinkableE e
  => (forall l. (EmitsInf l, DExt n l) => InfererM i l (e l))
  -> InfererM i n (Abs InfOutFrag e n)
runLocalInfererM cont = InfererM $ SubstReaderT $ ReaderT \env -> do
  locallyMutableInplaceT do
    Distinct <- getDistinct
    EmitsInf <- fabricateEmitsInfEvidenceM
    runSubstReaderT (sink env) $ runInfererM' cont
{-# INLINE runLocalInfererM #-}

initInfOutMap :: Env n -> InfOutMap n
initInfOutMap bindings =
  InfOutMap bindings emptySolverSubst mempty (UnsolvedEnv mempty) Pure

newtype InfDeclEmission (n::S) (l::S) = InfDeclEmission (BinderP (AtomNameC CoreIR) InfEmission n l)
instance ExtOutMap InfOutMap InfDeclEmission where
  extendOutMap env (InfDeclEmission d) = env `extendOutMap` toEnvFrag d
  {-# INLINE extendOutMap #-}
instance ExtOutFrag InfOutFrag InfDeclEmission where
  extendOutFrag (InfOutFrag ems ds ss) (InfDeclEmission em) =
    withSubscopeDistinct em $ InfOutFrag (RNest ems em) (sink ds) (sink ss)
  {-# INLINE extendOutFrag #-}

emitInfererM :: Mut o => NameHint -> InfEmission o -> InfererM i o (CAtomName o)
emitInfererM hint emission = do
  InfererM $ SubstReaderT $ lift $ freshExtendSubInplaceT hint \b ->
    (InfDeclEmission (b :> emission), binderName b)
{-# INLINE emitInfererM #-}

instance Solver (InfererM i) where
  extendSolverSubst v ty = do
   InfererM $ SubstReaderT $ lift $
     void $ extendTrivialInplaceT $
       InfOutFrag REmpty mempty (singleConstraint v ty)
  {-# INLINE extendSolverSubst #-}

  zonk e = InfererM $ SubstReaderT $ lift do
    Distinct <- getDistinct
    solverOutMap <- getOutMapInplaceT
    return $ zonkWithOutMap solverOutMap e
  {-# INLINE zonk #-}

  emitSolver binding = emitInfererM (getNameHint @String "?") $ RightE binding
  {-# INLINE emitSolver #-}

  solveLocal cont = do
    Abs (InfOutFrag unsolvedInfVars _ _) result <- dceInfFrag =<< runLocalInfererM cont
    case unRNest unsolvedInfVars of
      Empty -> return result
      Nest (b:>RightE (InfVarBound ty (ctx, desc))) _ -> addSrcContext ctx $
        throw TypeErr $ formatAmbiguousVarErr (binderName b) ty desc
      _ -> error "shouldn't be possible"

formatAmbiguousVarErr :: CAtomName n -> CType n' -> InfVarDesc -> String
formatAmbiguousVarErr infVar ty = \case
  AnnotationInfVar v ->
    "Couldn't infer type of unannotated binder " <> v
  ImplicitArgInfVar (f, argName) ->
    "Couldn't infer implicit argument " <> argName <> " of " <> f
  TypeInstantiationInfVar t ->
    "Couldn't infer instantiation of type " <> t
  MiscInfVar ->
    "Ambiguous type variable: " ++ pprint infVar ++ ": " ++ pprint ty

instance InfBuilder (InfererM i) where
  buildDeclsInfUnzonked cont = do
    InfererM $ SubstReaderT $ ReaderT \env -> do
      Abs frag result <- locallyMutableInplaceT do
        Emits    <- fabricateEmitsEvidenceM
        EmitsInf <- fabricateEmitsInfEvidenceM
        runSubstReaderT (sink env) $ runInfererM' cont
      extendInplaceT =<< hoistThroughDecls frag result

  buildAbsInf hint expl ty cont = do
    ab <- InfererM $ SubstReaderT $ ReaderT \env -> do
      extendInplaceT =<< withFreshBinder hint ty \(b:>_) -> do
        ab <- locallyMutableInplaceT do
          v <- sinkM $ binderName b
          extendInplaceTLocal (extendSynthCandidatesInf expl v) do
            EmitsInf <- fabricateEmitsInfEvidenceM
            -- zonking is needed so that dceInfFrag works properly
            runSubstReaderT (sink env) (runInfererM' $ cont v >>= zonk)
        ab' <- dceInfFrag ab
        refreshAbs ab' \infFrag result -> do
          case exchangeBs $ PairB b infFrag of
            HoistSuccess (PairB infFrag' b') -> do
              return $ withSubscopeDistinct b' $
                Abs infFrag' $ Abs b' result
            HoistFailure vs -> do
              throw EscapedNameErr $ (pprint vs)
                ++ "\nFailed to exchange binders in buildAbsInf"
                ++ "\n" ++ pprint infFrag
    Abs b e <- return ab
    ty' <- zonk ty
    return $ Abs (WithExpl expl (b:>ty')) e

dceInfFrag
  :: (EnvReader m, EnvExtender m, Fallible1 m, RenameE e, HoistableE e)
  => Abs InfOutFrag e n -> m n (Abs InfOutFrag e n)
dceInfFrag ab@(Abs frag@(InfOutFrag bs _ _) e) =
  case bs of
    REmpty -> return ab
    _ -> hoistThroughDecls frag e >>= \case
      Abs frag' (Abs Empty e') -> return $ Abs frag' e'
      _ -> error "Shouldn't have any decls without `Emits` constraint"

instance Inferer InfererM where
  liftSolverMInf m = InfererM $ SubstReaderT $ lift $
    liftBetweenInplaceTs (liftExcept . liftM fromJust . runSearcherM) id liftSolverOutFrag $
      runSolverM' m
  {-# INLINE liftSolverMInf #-}

  addDefault v defaultType =
    InfererM $ SubstReaderT $ lift $
      extendTrivialInplaceT $ InfOutFrag REmpty defaults mempty
    where
      defaults = case defaultType of
        IntDefault -> Defaults (freeVarsE v) mempty
        NatDefault -> Defaults mempty (freeVarsE v)

  getDefaults = InfererM $ SubstReaderT $ lift do
    InfOutMap _ _ defaults _ _ <- getOutMapInplaceT
    return defaults

instance Builder CoreIR (InfererM i) where
  rawEmitDecl hint ann expr = do
    -- This zonking, and the zonking of the bindings elsewhere, is only to
    -- prevent `getType` from failing. But maybe we should just catch the
    -- failure if it occurs and generate a fresh inference name for the type in
    -- that case?
    expr' <- zonk expr
    ty <- getType expr'
    emitInfererM hint $ LeftE $ DeclBinding ann ty expr'
  {-# INLINE rawEmitDecl #-}

getAllowedEffects :: InfererM i n (EffectRow CoreIR n)
getAllowedEffects = do
  InfOutMap _ _ _ _ effs <- InfererM $ SubstReaderT $ lift $ getOutMapInplaceT
  return effs

withoutEffects :: InfererM i o a -> InfererM i o a
withoutEffects cont = withAllowedEffects Pure cont

withAllowedEffects :: EffectRow CoreIR o -> InfererM i o a -> InfererM i o a
withAllowedEffects effs cont = do
  InfererM $ SubstReaderT $ ReaderT \env -> do
    extendInplaceTLocal (\(InfOutMap x y z w _) -> InfOutMap x y z w effs) do
      runSubstReaderT env $ runInfererM' do
        cont

type InferenceNameBinders = Nest (BinderP (AtomNameC CoreIR) SolverBinding)

-- When we finish building a block of decls we need to hoist the local solver
-- information into the outer scope. If the local solver state mentions local
-- variables which are about to go out of scope then we emit a "escaped scope"
-- error. To avoid false positives, we clean up as much dead (i.e. solved)
-- solver state as possible.
hoistThroughDecls
  :: ( RenameE e, HoistableE e, Fallible1 m, ScopeReader m, EnvExtender m)
  => InfOutFrag n l
  ->   e l
  -> m n (Abs InfOutFrag (Abs (Nest CDecl) e) n)
hoistThroughDecls outFrag result = do
  env <- unsafeGetEnv
  refreshAbs (Abs outFrag result) \outFrag' result' -> do
    liftExcept $ hoistThroughDecls' env outFrag' result'
{-# INLINE hoistThroughDecls #-}

hoistThroughDecls'
  :: (HoistableE e, Distinct l)
  => Env n
  -> InfOutFrag n l
  ->   e l
  -> Except (Abs InfOutFrag (Abs (Nest CDecl) e) n)
hoistThroughDecls' env (InfOutFrag emissions defaults constraints) result = do
  withSubscopeDistinct emissions do
    let subst = constraintsToSubst (env `extendOutMap` toEnvFrag emissions) constraints
    HoistedSolverState infVars defaults' subst' decls result' <-
      hoistInfStateRec env emissions emptyInferenceNameBindersFV
        (zonkDefaults subst defaults) (UnhoistedSolverSubst emptyOutFrag subst) Empty result
    let constraints' = substToConstraints subst'
    let hoistedInfFrag = InfOutFrag (infNamesToEmissions infVars) defaults' constraints'
    return $ Abs hoistedInfFrag $ Abs decls result'

constraintsToSubst :: Distinct n => Env n -> Constraints n -> SolverSubst n
constraintsToSubst env (Constraints csTop) = case tryUnsnoc csTop of
  Nothing -> emptySolverSubst
  Just (cs, (v, x)) -> do
    let SolverSubst m = constraintsToSubst env (Constraints cs)
    let s = M.singleton v x
    SolverSubst $ fmap (applySolverSubstE env (SolverSubst s)) m <> s

substToConstraints :: SolverSubst n -> Constraints n
substToConstraints (SolverSubst m) = Constraints $ toSnocList $ M.toList m

data HoistedSolverState e n where
  HoistedSolverState
    :: InferenceNameBinders n l1
    ->   Defaults l1
    ->   SolverSubst l1
    ->   Nest CDecl l1 l2
    ->     e l2
    -> HoistedSolverState e n

-- XXX: Be careful how you construct DelayedSolveNests! When the substitution is
-- applied, the pieces are concatenated through regular map concatenation, not
-- through recursive substitutions as in catSolverSubsts! This is safe to do when
-- the individual SolverSubsts come from a projection of a larger SolverSubst,
-- which is how we use them in `hoistInfStateRec`.
type DelayedSolveNest (b::B) (n::S) (l::S) = Nest (EitherB b (LiftB SolverSubst)) n l

resolveDelayedSolve :: Distinct l => Env n -> SolverSubst n -> DelayedSolveNest CDecl n l -> Nest CDecl n l
resolveDelayedSolve env subst = \case
  Empty -> Empty
  Nest (RightB (LiftB sfrag)) rest -> resolveDelayedSolve env (subst `unsafeCatSolverSubst` sfrag) rest
  Nest (LeftB  (Let b rhs)  ) rest ->
    withSubscopeDistinct rest $ withSubscopeDistinct b $
      Nest (Let b (applySolverSubstE env subst rhs)) $
        resolveDelayedSolve (env `extendOutMap` toEnvFrag (b:>rhs)) (sink subst) rest
  where
    unsafeCatSolverSubst :: SolverSubst n -> SolverSubst n -> SolverSubst n
    unsafeCatSolverSubst (SolverSubst a) (SolverSubst b) = SolverSubst $ a <> b

data InferenceNameBindersFV (n::S) (l::S) = InferenceNameBindersFV (NameSet n) (InferenceNameBinders n l)
instance BindsNames InferenceNameBindersFV where
  toScopeFrag = toScopeFrag . dropInferenceNameBindersFV
instance BindsEnv InferenceNameBindersFV where
  toEnvFrag = toEnvFrag . dropInferenceNameBindersFV
instance ProvesExt InferenceNameBindersFV where
  toExtEvidence = toExtEvidence . dropInferenceNameBindersFV
instance HoistableB InferenceNameBindersFV where
  freeVarsB (InferenceNameBindersFV fvs _) = fvs

emptyInferenceNameBindersFV :: InferenceNameBindersFV n n
emptyInferenceNameBindersFV = InferenceNameBindersFV mempty Empty

dropInferenceNameBindersFV :: InferenceNameBindersFV n l -> InferenceNameBinders n l
dropInferenceNameBindersFV (InferenceNameBindersFV _ bs) = bs

prependNameBinder
  :: BinderP (AtomNameC CoreIR) SolverBinding n q
  -> InferenceNameBindersFV q l -> InferenceNameBindersFV n l
prependNameBinder b (InferenceNameBindersFV fvs bs) =
  InferenceNameBindersFV (freeVarsB b <> hoistFilterNameSet b fvs) (Nest b bs)

-- XXX: Stashing Distinct here is a little naughty, since that's generally not allowed.
-- Here it should be ok, because it's only used in hoistInfStateRec, which doesn't emit.
data UnhoistedSolverSubst (n::S) where
  UnhoistedSolverSubst :: Distinct l => ScopeFrag n l -> SolverSubst l -> UnhoistedSolverSubst n

delayedHoistSolverSubst :: BindsNames b => b n l -> UnhoistedSolverSubst l -> UnhoistedSolverSubst n
delayedHoistSolverSubst b (UnhoistedSolverSubst frag s) = UnhoistedSolverSubst (toScopeFrag b >>> frag) s

hoistSolverSubst :: UnhoistedSolverSubst n -> HoistExcept (SolverSubst n)
hoistSolverSubst (UnhoistedSolverSubst frag s) = hoist frag s

-- TODO: Instead of delaying the solve, compute the most-nested scope once
-- and then use it for all _eager_ substitutions while hoisting! Using a super-scope
-- for substitution shouldn't be a problem!
hoistInfStateRec
  :: forall n l l1 l2 e. (Distinct n, Distinct l2, HoistableE e)
  => Env n -> InfEmissions n l
  -> InferenceNameBindersFV l l1 -> Defaults l1 -> UnhoistedSolverSubst l1
  -> DelayedSolveNest CDecl l1 l2 -> e l2
  -> Except (HoistedSolverState e n)
hoistInfStateRec env emissions !infVars defaults !subst decls e = case emissions of
 REmpty -> do
  subst' <- liftHoistExcept' "Failed to hoist solver substitution in hoistInfStateRec"
    $ hoistSolverSubst subst
  let decls' = withSubscopeDistinct decls $
                 resolveDelayedSolve (env `extendOutMap` toEnvFrag infVars) subst' decls
  return $ HoistedSolverState (dropInferenceNameBindersFV infVars) defaults subst' decls' e
 RNest rest (b :> infEmission) -> do
  withSubscopeDistinct decls do
    case infEmission of
      RightE binding@(InfVarBound _ _) -> do
        UnhoistedSolverSubst frag (SolverSubst substMap) <- return subst
        let vHoist :: CAtomName l1 = withSubscopeDistinct infVars $ sink $ binderName b  -- binder name at l1
        let vUnhoist = withExtEvidence frag $ sink vHoist                               -- binder name below frag
        case M.lookup vUnhoist substMap of
          -- Unsolved inference variables are just gathered as they are.
          Nothing ->
            hoistInfStateRec env rest (prependNameBinder (b:>binding) infVars)
                             defaults subst decls e
          -- If a variable is solved, we eliminate it.
          Just bSolutionUnhoisted -> do
            bSolution <-
              liftHoistExcept' "Failed to eliminate solved variable in hoistInfStateRec "
                $ hoist frag bSolutionUnhoisted
            case exchangeBs $ PairB b infVars of
              -- This used to be accepted by the code at some point (and handled the same way
              -- as the Nothing) branch above, but I don't understand why. We don't even seem
              -- to be exercising it anyway, so throw a not implemented error for now.
              HoistFailure _ -> throw NotImplementedErr "Unzonked unsolved variables"
              HoistSuccess (PairB infVars' b') -> do
                let defaults' = hoistDefaults b' defaults
                let bZonkedDecls = Nest (RightB (LiftB $ SolverSubst $ M.singleton vHoist bSolution)) decls
#ifdef DEX_DEBUG
                -- Hoist the subst eagerly, unlike the unsafe implementation.
                hoistedSubst@(SolverSubst hoistMap) <- liftHoistExcept $ hoistSolverSubst subst
                let subst' = withSubscopeDistinct b' $ UnhoistedSolverSubst (toScopeFrag b') $
                               SolverSubst $ M.delete vHoist hoistMap
                -- Zonk the decls with `v @> bSolution` to make sure hoisting will succeed.
                -- This is quadratic, which is why we don't do this in the fast implementation!
                let allEmissions = RNest rest (b :> infEmission)
                let declsScope = withSubscopeDistinct infVars $
                      (env `extendOutMap` toEnvFrag allEmissions) `extendOutMap` toEnvFrag infVars
                let resolvedDecls = resolveDelayedSolve declsScope hoistedSubst bZonkedDecls
                PairB resolvedDecls' b'' <- liftHoistExcept $ exchangeBs $ PairB b' resolvedDecls
                let decls' = fmapNest LeftB resolvedDecls'
                -- NB: We assume that e is hoistable above e! This has to be taken
                -- care of by zonking the result before this function is entered.
                e' <- liftHoistExcept $ hoist b'' e
                withSubscopeDistinct b'' $
                  hoistInfStateRec env rest infVars' defaults' subst' decls' e'
#else
                -- SolverSubst should be recursively zonked, so any v that's a member
                -- should never appear in an rhs. Hence, deleting the entry corresponding to
                -- v should hoist the substitution above b'.
                let subst' = unsafeCoerceE $ UnhoistedSolverSubst frag $ SolverSubst $ M.delete vUnhoist substMap
                -- Applying the substitution `v @> bSolution` would eliminate `b` from decls, so this
                -- is equivalent to hoisting above b'. This is of course not reflected in the type
                -- system, which is why we use unsafe coercions.
                let decls' = unsafeCoerceB bZonkedDecls
                -- This is much more sketchy, but it reflects the e-hoistability assumption
                -- that our safe implementation makes as well. Except here it's obviously unchecked.
                let e' :: e UnsafeS = unsafeCoerceE e
                Distinct <- return $ fabricateDistinctEvidence @UnsafeS
                hoistInfStateRec env rest infVars' defaults' subst' decls' e'
#endif
      RightE (SkolemBound _) -> do
#ifdef DEX_DEBUG
        PairB infVars' b' <- liftHoistExcept' "Skolem leak?" $ exchangeBs $ PairB b infVars
        defaults' <- liftHoistExcept' "Skolem leak?" $ hoist b' defaults
        let subst' = delayedHoistSolverSubst b' subst
        PairB decls' b'' <- liftHoistExcept' "Skolem leak?" $ exchangeBs $ PairB b' decls
        e' <- liftHoistExcept' "Skolem leak?" $ hoist b'' e
        withSubscopeDistinct b'' $ hoistInfStateRec env rest infVars' defaults' subst' decls' e'
#else
        -- Skolem vars are only instantiated in unification, and we're very careful to
        -- never let them leak into the types of inference vars emitted while unifying
        -- and into the solver subst.
        Distinct <- return $ fabricateDistinctEvidence @UnsafeS
        hoistInfStateRec @n @UnsafeS @UnsafeS @UnsafeS
          env
          (unsafeCoerceB rest) (unsafeCoerceB infVars)
          (unsafeCoerceE defaults) (unsafeCoerceE subst)
          (unsafeCoerceB decls) (unsafeCoerceE e)
#endif
      LeftE emission -> do
        -- Move the binder below all unsolved inference vars. Failure to do so is
        -- an inference error --- a variable cannot be solved once we exit the env
        -- of all variables it mentions in its type.
        -- TODO: Shouldn't this be an ambiguous type error?
        PairB infVars' (b':>emission') <-
          liftHoistExcept' "Failed to move binder below unsovled inference vars"
            $ exchangeBs (PairB (b:>emission) infVars)
        -- Now, those are real leakage errors. We never want to leak this var through a solution!
        -- But since we delay hoisting, they will only be raised later.
        let subst' = delayedHoistSolverSubst b' subst
        let defaults' = hoistDefaults b' defaults
        let decls' = Nest (LeftB (Let b' emission')) decls
        hoistInfStateRec env rest infVars' defaults' subst' decls' e

hoistDefaults :: BindsNames b => b n l -> Defaults l -> Defaults n
hoistDefaults b (Defaults d1 d2) = Defaults (hoistFilterNameSet b d1)
                                            (hoistFilterNameSet b d2)

infNamesToEmissions :: InferenceNameBinders n l -> InfEmissions n l
infNamesToEmissions = go REmpty
 where
   go :: InfEmissions n q -> InferenceNameBinders q l -> InfEmissions n l
   go acc = \case
     Empty -> acc
     Nest (b:>binding) rest -> go (RNest acc (b:>RightE binding)) rest

instance EnvReader (InfererM i) where
  unsafeGetEnv = do
    InfOutMap bindings _ _ _ _ <- InfererM $ SubstReaderT $ lift $ getOutMapInplaceT
    return bindings
  {-# INLINE unsafeGetEnv #-}

instance EnvExtender (InfererM i) where
  refreshAbs ab cont = InfererM $ SubstReaderT $ ReaderT \env -> do
    refreshAbs ab \b e -> runSubstReaderT (sink env) $ runInfererM' $ cont b e
  {-# INLINE refreshAbs #-}

-- === helpers for extending synthesis candidates ===

-- TODO: we should pull synth candidates out of the Env and then we can treat it
-- like an ordinary reader without all this ceremony.

extendSynthCandidatesInf :: Explicitness -> CAtomName n -> InfOutMap n -> InfOutMap n
extendSynthCandidatesInf c v (InfOutMap env x y z w) =
  InfOutMap (extendSynthCandidates c v env) x y z w
{-# INLINE extendSynthCandidatesInf #-}

extendSynthCandidates :: Explicitness -> CAtomName n -> Env n -> Env n
extendSynthCandidates (Inferred _ (Synth _)) v (Env topEnv (ModuleEnv a b scs)) =
  Env topEnv (ModuleEnv a b scs')
  where scs' = scs <> SynthCandidates [v] mempty
extendSynthCandidates _ _ env = env
{-# INLINE extendSynthCandidates #-}

extendSynthCandidatess :: Distinct n => RolePiBinders n' n -> Env n -> Env n
extendSynthCandidatess (Nest (RolePiBinder _ (WithExpl expl b)) rest) env =
  extendSynthCandidatess rest env'
  where env' = extendSynthCandidates expl (withExtEvidence rest $ sink $ binderName b) env
extendSynthCandidatess Empty env = env
{-# INLINE extendSynthCandidatess #-}

-- === actual inference pass ===

data RequiredTy (e::E) (n::S) =
   Check (e n)
 | Infer
   deriving Show

checkSigma :: EmitsBoth o
           => NameHint -> UExpr i -> CType o -> InfererM i o (CAtom o)
checkSigma hint expr sTy = confuseGHC >>= \_ -> case sTy of
  Pi piTy@(CorePiType _ bs _ _) -> do
    if all (== Explicit) (nestToList getExpl bs)
      then fallback
      else case expr of
        WithSrcE src (ULam lam) -> addSrcContext src $ Lam <$> checkULam lam piTy
        _ -> Lam <$> buildLamInf piTy \args resultTy -> do
          explicits <- return $ catMaybes $ args <&> \case
            (Explicit, arg) -> Just arg
            _ -> Nothing
          expr' <- inferWithoutInstantiation expr >>= zonk
          dropSubst $ checkOrInferApp expr' explicits [] (Check resultTy)
  DepPairTy depPairTy -> case depPairTy of
    DepPairType ImplicitDepPair (_ :> lhsTy) _ -> do
      -- TODO: check for the case that we're given some of the implicit dependent pair args explicitly
      lhsVal <- Var <$> freshInferenceName MiscInfVar lhsTy
      -- TODO: make an InfVarDesc case for dep pair instantiation
      rhsTy <- instantiateDepPairTy depPairTy lhsVal
      rhsVal <- checkSigma noHint expr rhsTy
      return $ DepPair lhsVal rhsVal depPairTy
    _ -> fallback
  _ -> fallback
  where fallback = checkOrInferRho hint expr (Check sTy)

inferSigma :: EmitsBoth o => NameHint -> UExpr i -> InfererM i o (CAtom o)
inferSigma hint (WithSrcE pos expr) = case expr of
  ULam lam -> addSrcContext pos $ Lam <$> inferULam lam
  _ -> inferRho hint (WithSrcE pos expr)

checkRho :: EmitsBoth o =>
  NameHint -> UExpr i -> CType o -> InfererM i o (CAtom o)
checkRho hint expr ty = checkOrInferRho hint expr (Check ty)
{-# INLINE checkRho #-}

inferRho :: EmitsBoth o =>
  NameHint -> UExpr i -> InfererM i o (CAtom o)
inferRho hint expr = checkOrInferRho hint expr Infer
{-# INLINE inferRho #-}

getImplicitArg :: EmitsInf o => InferenceArgDesc -> InferenceMechanism -> CType o -> InfererM i o (CAtom o)
getImplicitArg desc inf argTy = case inf of
  Unify -> Var <$> freshInferenceName (ImplicitArgInfVar desc) argTy
  Synth reqMethodAccess -> do
    ctx <- srcPosCtx <$> getErrCtx
    return $ DictHole (AlwaysEqual ctx) argTy reqMethodAccess

withBlockDecls
  :: EmitsBoth o
  => UBlock i -> (forall i'. UExpr i' -> InfererM i' o a) -> InfererM i o a
withBlockDecls (WithSrcE src (UBlock declsTop result)) contTop =
  addSrcContext src $ go declsTop $ contTop result where
  go :: EmitsBoth o => Nest UDecl i i' -> InfererM i' o a -> InfererM i  o a
  go decls cont = case decls of
    Empty -> cont
    Nest d ds -> withUDecl d $ go ds $ cont

withUDecl
  :: EmitsBoth o
  => UDecl i i'
  -> InfererM i' o a
  -> InfererM i  o a
withUDecl (WithSrcB src d) cont = addSrcContext src case d of
  UPass -> cont
  UExprDecl e -> inferSigma noHint e >> cont
  ULet letAnn p ann rhs -> do
    val <- checkMaybeAnnExpr (getNameHint p) ann rhs
    var <- emitDecl (getNameHint p) letAnn $ Atom val
    bindLetPat p var cont

-- "rho" means the required type here should not be (at the top level) an implicit pi type or
-- an implicit dependent pair type. We don't want to unify those directly.
-- The name hint names the object being computed
checkOrInferRho
  :: forall i o. EmitsBoth o
  => NameHint -> UExpr i -> RequiredTy CType o -> InfererM i o (CAtom o)
checkOrInferRho hint uExprWithSrc@(WithSrcE pos expr) reqTy = do
 addSrcContext pos $ confuseGHC >>= \_ -> case expr of
  UVar _ -> inferAndInstantiate
  ULit l -> matchRequirement $ Con $ Lit l
  ULam lamExpr -> do
    case reqTy of
      Check (Pi piTy) -> Lam <$> checkULam lamExpr piTy
      Check _ -> Lam <$> inferULam lamExpr >>= matchRequirement
      Infer   -> Lam <$> inferULam lamExpr
  UFor dir uFor -> do
    lam@(UnaryLamExpr b' _) <- case reqTy of
      Check (TabPi tabPiTy) -> do checkUForExpr uFor tabPiTy
      Check _ -> inferUForExpr uFor
      Infer   -> inferUForExpr uFor
    IxType _ ixDict <- asIxType $ binderType b'
    result <- liftM Var $ emitHinted hint $ PrimOp $ Hof $ For dir ixDict lam
    matchRequirement result
  UApp f posArgs namedArgs -> do
    f' <- inferWithoutInstantiation f >>= zonk
    checkOrInferApp f' posArgs namedArgs reqTy
  UTabApp tab args -> do
    tab' <- inferRho noHint tab >>= zonk
    inferTabApp (srcPos tab) tab' args >>= matchRequirement
  UPi (UPiExpr bs appExpl effs ty) -> do
    -- TODO: check explicitness constraints
    ab <- withUBinders bs \_ -> PairE <$> checkUEffRow effs <*> checkUType ty
    Abs bs' (PairE effs' body') <- return ab
    matchRequirement $ Type $ Pi $ CorePiType appExpl bs' effs' body'
  UTabPi (UTabPiExpr (UAnnBinder b ann cs) ty) -> do
    unless (null cs) $ throw TypeErr "`=>` shouldn't have constraints"
    ann' <- asIxType =<< checkAnn (getSourceName b) ann
    piTy <- case b of
      UIgnore ->
        buildTabPiInf noHint ann' \_ -> checkUType ty
      _ -> buildTabPiInf (getNameHint b) ann' \v -> extendRenamer (b@>v) do
        let msg =  "Can't reduce type expression: " ++ docAsStr (pretty ty)
        Type rhs <- withReducibleEmissions msg $ Type <$> checkUType ty
        return rhs
    matchRequirement $ Type $ TabPi piTy
  UDepPairTy (UDepPairType expl (UAnnBinder b ann cs) rhs) -> do
    unless (null cs) $ throw TypeErr "Dependent pair binders shouldn't have constraints"
    ann' <- checkAnn (getSourceName b) ann
    matchRequirement =<< liftM (Type . DepPairTy) do
      buildDepPairTyInf (getNameHint b) expl ann' \v -> extendRenamer (b@>v) do
        let msg =  "Can't reduce type expression: " ++ docAsStr (pretty rhs)
        withReducibleEmissions msg $ checkUType rhs
  UDepPair lhs rhs -> do
    case reqTy of
      Check (DepPairTy ty@(DepPairType _ (_ :> lhsTy) _)) -> do
        lhs' <- checkSigmaDependent noHint lhs lhsTy
        rhsTy <- instantiateDepPairTy ty lhs'
        rhs' <- checkSigma noHint rhs rhsTy
        return $ DepPair lhs' rhs' ty
      _ -> throw TypeErr $ "Can't infer the type of a dependent pair; please annotate it"
  UCase scrut alts -> do
    scrut' <- inferRho noHint scrut
    scrutTy <- getType scrut'
    reqTy' <- case reqTy of
      Infer -> freshType
      Check req -> return req
    alts' <- mapM (checkCaseAlt reqTy' scrutTy) alts
    scrut'' <- zonk scrut'
    buildSortedCase scrut'' alts' reqTy'
  UDo block -> withBlockDecls block \result -> checkOrInferRho hint result reqTy
  UTabCon xs -> inferTabCon hint xs reqTy >>= matchRequirement
  UHole -> case reqTy of
    Infer -> throw MiscErr "Can't infer type of hole"
    Check ty -> freshAtom ty
  UTypeAnn val ty -> do
    ty' <- zonk =<< checkUType ty
    val' <- checkSigma hint val ty'
    matchRequirement val'
  UPrim UTuple xs -> case reqTy of
    Check TyKind -> Type . ProdTy <$> mapM checkUType xs
    _ -> do
      xs' <- mapM (inferRho noHint) xs
      matchRequirement $ ProdVal xs'
  UPrim UMonoLiteral [WithSrcE _ l] -> case l of
    UIntLit x -> matchRequirement $ Con $ Lit $ Int32Lit $ fromIntegral x
    UNatLit x -> matchRequirement $ Con $ Lit $ Word32Lit $ fromIntegral x
    _ -> throw MiscErr "argument to %monoLit must be a literal"
  UPrim UExplicitApply (f:xs) -> do
    f' <- inferWithoutInstantiation f
    xs' <- mapM (inferRho noHint) xs
    applySigmaAtom f' xs' >>= matchRequirement
  UPrim UProjNewtype [x] -> do
    x' <- inferRho hint x >>= emitHinted hint . Atom
    return $ unwrapNewtype $ Var x'
  UPrim prim xs -> do
    xs' <- forM xs \x -> do
      inferPrimArg x >>= \case
        Var v -> lookupAtomName v >>= \case
          LetBound (DeclBinding _ _ (Atom e)) -> return e
          _ -> return $ Var v
        x' -> return x'
    matchRequirement =<< matchPrimApp prim xs'
  UFieldAccess _ _ -> inferAndInstantiate
  UNatLit x -> do
    let defaultVal = Con $ Lit $ Word32Lit $ fromIntegral x
    let litVal     = Con $ Lit $ Word64Lit $ fromIntegral x
    matchRequirement =<< applyFromLiteralMethod "from_unsigned_integer" defaultVal NatDefault litVal
  UIntLit x  -> do
    let defaultVal = Con $ Lit $ Int32Lit $ fromIntegral x
    let litVal     = Con $ Lit $ Int64Lit $ fromIntegral x
    matchRequirement =<< applyFromLiteralMethod "from_integer" defaultVal IntDefault litVal
  UFloatLit x -> matchRequirement $ Con $ Lit  $ Float32Lit $ realToFrac x
  -- TODO: Make sure that this conversion is not lossy!
  where
    matchRequirement :: CAtom o -> InfererM i o (CAtom o)
    matchRequirement x = return x <*
      case reqTy of
        Infer -> return ()
        Check req -> do
          ty <- getType x
          constrainTypesEq req ty
    {-# INLINE matchRequirement #-}

    inferAndInstantiate :: InfererM i o (CAtom o)
    inferAndInstantiate = do
      sigmaAtom <- maybeInterpretPunsAsTyCons reqTy <$> inferWithoutInstantiation uExprWithSrc
      instantiateSigma sigmaAtom >>= matchRequirement
    {-# INLINE inferAndInstantiate #-}

applyFromLiteralMethod :: EmitsBoth n => SourceName -> CAtom n -> DefaultType -> CAtom n -> InfererM i n (CAtom n)
applyFromLiteralMethod methodName defaultVal defaultTy litVal = do
  lookupSourceMap methodName >>= \case
    Nothing -> return defaultVal
    Just ~(UMethodVar methodName') -> do
      MethodBinding className _ <- lookupEnv methodName'
      resultTyVar <- freshInferenceName MiscInfVar TyKind
      dictTy <- DictTy <$> dictType className [Var resultTyVar]
      addDefault resultTyVar defaultTy
      emitExpr $ ApplyMethod (DictHole (AlwaysEqual Nothing) dictTy Full) 0 [litVal]

-- atom that requires instantiation to become a rho type
data SigmaAtom n =
    SigmaAtom (Maybe SourceName) (CAtom n)
  | SigmaUVar SourceName (UVar n)
  | SigmaPartialApp (CAtom n) [CAtom n]
    deriving (Show)

-- XXX: this gives the type of the atom in the absence of other type information.
-- So it interprets struct names as data constructors rather than type constructors.
instance HasType CoreIR SigmaAtom where
  getTypeE = \case
    SigmaAtom _ x -> getTypeE x
    SigmaUVar _ v -> getTypeE v
    SigmaPartialApp f xs -> do
      fTy <- getTypeE f
      partialAppType fTy xs

instance HasSourceName (SigmaAtom n) where
  getSourceName = \case
    SigmaAtom sn _ -> case sn of
      Just sn' -> sn'
      Nothing  -> "<expr>"
    SigmaUVar sn _ -> sn
    SigmaPartialApp _ _ -> "<dot method>"

instance SinkableE SigmaAtom where
  sinkingProofE = error "it's fine, trust me"

instance SubstE AtomSubstVal SigmaAtom where
  substE env (SigmaAtom sn x) = SigmaAtom sn $ substE env x
  substE env (SigmaUVar sn uvar) = case uvar of
    UAtomVar v -> substE env $ SigmaAtom (Just sn) $ Var v
    UTyConVar   v -> SigmaUVar sn $ UTyConVar   $ substE env v
    UDataConVar v -> SigmaUVar sn $ UDataConVar $ substE env v
    UPunVar     v -> SigmaUVar sn $ UPunVar     $ substE env v
    UClassVar   v -> SigmaUVar sn $ UClassVar   $ substE env v
    UMethodVar  v -> SigmaUVar sn $ UMethodVar  $ substE env v
    UEffectVar   _ -> error "not implemented"
    UEffectOpVar _ -> error "not implemented"
  substE env (SigmaPartialApp f xs) =
    SigmaPartialApp (substE env f) (map (substE env) xs)

-- XXX: this must handle the complement of the cases that `checkOrInferRho`
-- handles directly or else we'll just keep bouncing between the two.
inferWithoutInstantiation
  :: forall i o. EmitsBoth o
  => UExpr i -> InfererM i o (SigmaAtom o)
inferWithoutInstantiation (WithSrcE pos expr) =
 addSrcContext pos $ confuseGHC >>= \_ -> case expr of
   UVar ~(InternalName sn v) ->  SigmaUVar sn <$> renameM v
   UFieldAccess x (WithSrc pos' field) -> addSrcContext pos' do
     x' <- inferRho noHint x >>= zonk
     ty <- getType x'
     fields <- getFieldDefs ty
     case M.lookup field fields of
       Just def -> case def of
         FieldProj i -> SigmaAtom Nothing <$> projectField i x'
         FieldDotMethod method (TyConParams _ params) ->
           return $ SigmaPartialApp (Var method) (params ++ [x'])
       Nothing -> throw TypeErr $
         "Can't resolve field " ++ pprint field ++ " of type " ++ pprint ty ++
         "\nKnown fields are: " ++ pprint (M.keys fields)
   _ -> SigmaAtom Nothing <$> inferRho noHint (WithSrcE pos expr)

data FieldDef (n::S) =
   FieldProj Int
 | FieldDotMethod (CAtomName n) (TyConParams n)
   deriving (Show, Generic)

getFieldDefs :: CType n -> InfererM i n (M.Map FieldName' (FieldDef n))
getFieldDefs ty = case ty of
  NewtypeTyCon (UserADTType _ tyName params) -> do
    TyConBinding ~(Just tyDef) (DotMethods dotMethods) <- lookupEnv tyName
    instantiateTyConDef tyDef params >>= \case
      StructFields fields -> do
        let projFields = enumerate fields <&> \(i, (field, _)) ->
              [(FieldName field, FieldProj i), (FieldNum i, FieldProj i)]
        let methodFields = M.toList dotMethods <&> \(field, f) ->
              (FieldName field, FieldDotMethod f params)
        return $ M.fromList $ concat projFields ++ methodFields
      ADTCons _ -> noFields ""
  RefTy _ valTy -> case valTy of
    RefTy _ _ -> noFields ""
    _ -> do
      valFields <- getFieldDefs valTy
      return $ M.filter isProj valFields
      where isProj = \case
              FieldProj _ -> True
              _ -> False
  ProdTy ts -> return $ M.fromList $ enumerate ts <&> \(i, _) -> (FieldNum i, FieldProj i)
  TabPi _ -> noFields "\nArray indexing uses [] now."
  _ -> noFields ""
  where
    noFields s = throw TypeErr $ "Can't get fields for type " ++ pprint ty ++ s

instantiateSigma :: forall i o. EmitsBoth o => SigmaAtom o -> InfererM i o (CAtom o)
instantiateSigma sigmaAtom = getType sigmaAtom >>= \case
  Pi piTy@(CorePiType ExplicitApp _ _ _) -> do
    Lam <$> etaExpandExplicits fDesc piTy \args ->
      applySigmaAtom (sink sigmaAtom) args
  Pi (CorePiType ImplicitApp bs _ resultTy) -> do
    args <- inferMixedArgs @UExpr fDesc (Abs bs resultTy) [] []
    applySigmaAtom sigmaAtom args
  DepPairTy (DepPairType ImplicitDepPair _ _) ->
    -- TODO: we should probably call instantiateSigma again here in case
    -- we have nested dependent pairs. Also, it looks like this doesn't
    -- get called after function application. We probably want to fix that.
    fallback >>= getSnd
  _ -> fallback
  where
   fallback = case sigmaAtom of
     SigmaAtom _ x -> return x
     SigmaUVar _ v -> case v of
       UAtomVar v' -> return $ Var v'
       _ -> applySigmaAtom sigmaAtom []
     SigmaPartialApp _ _ -> error "shouldn't hit this case because we should have a pi type here"
   fDesc :: SourceName
   fDesc = getSourceName sigmaAtom

projectField :: Emits o => Int -> CAtom o -> InfererM i o (CAtom o)
projectField i x = getType x >>= \case
  ProdTy _ -> projectTuple i x
  NewtypeTyCon _ -> projectStruct i x
  RefTy _ valTy -> case valTy of
    ProdTy _ -> getProjRef (ProjectProduct i) x
    NewtypeTyCon _ -> projectStructRef i x
    _ -> bad
  _ -> bad
  where bad = error $ "bad projection: " ++ pprint (i, x)

-- creates a lambda term with just the explicit binders, but provides
-- args corresponding to all the binders (explicit and implicit)
etaExpandExplicits
  :: EmitsInf o => SourceName -> CorePiType o
  -> (forall o'. (EmitsBoth o', DExt o o') => [CAtom o'] -> InfererM i o' (CAtom o'))
  -> InfererM i o (CoreLamExpr o)
etaExpandExplicits fSourceName (CorePiType _ bsTop effs _) contTop = do
  ab <- go bsTop \xs -> do
    effs' <- applySubst (bsTop@@>(SubstVal<$>xs)) effs
    withAllowedEffects effs' do
      body <- buildBlockInf $ contTop $ sinkList xs
      return $ PairE effs' body
  coreLamExpr ExplicitApp ab
 where
  go :: (EmitsInf o, SinkableE e, RenameE e, SubstE AtomSubstVal e, HoistableE e )
     => Nest (WithExpl CBinder) o any
     -> (forall o'. (EmitsInf o', DExt o o') => [CAtom o'] -> InfererM i o' (e o'))
     -> InfererM i o (Abs (Nest (WithExpl CBinder)) e o)
  go Empty cont = getDistinct >>= \Distinct -> Abs Empty <$> cont []
  go (Nest (WithExpl expl (b:>ty)) rest) cont = case expl of
    Explicit -> do
      prependAbs <$> buildAbsInf (getNameHint b) expl ty \v -> do
        Abs rest' UnitE <- applyRename (b@>v) $ Abs rest UnitE
        go rest' \args -> cont (sink (Var v) : args)
    Inferred argSourceName infMech -> do
      arg <- getImplicitArg (fSourceName, fromMaybe "_" argSourceName) infMech ty
      Abs rest' UnitE <- applySubst (b@>SubstVal arg) $ Abs rest UnitE
      go rest' \args -> cont (sink arg : args)

buildLamInf
  :: EmitsInf o => CorePiType o
  -> (forall o' .  (EmitsBoth o', DExt o o')
                => [(Explicitness, CAtom o')] -> CType o' -> InfererM i o' (CAtom o'))
  -> InfererM i o (CoreLamExpr o)
buildLamInf (CorePiType appExpl bsTop effs resultTy) contTop = do
  ab <- go bsTop \xs -> do
    let (expls, xs') = unzip xs
    (PairE effs' resultTy') <- applySubst (bsTop@@>(SubstVal<$>xs')) (PairE effs resultTy)
    withAllowedEffects effs' do
      body <- buildBlockInf $ contTop (zip expls $ sinkList xs') (sink resultTy')
      return $ PairE effs' body
  coreLamExpr appExpl ab
 where
  go :: (EmitsInf o, HoistableE e, SinkableE e, SubstE AtomSubstVal e, RenameE e)
     => Nest (WithExpl CBinder) o any
     -> (forall o'. (EmitsInf o', DExt o o')
           => [(Explicitness, CAtom o')] -> InfererM i o' (e o'))
     -> InfererM i o (Abs (Nest (WithExpl CBinder)) e o)
  go Empty cont = getDistinct >>= \Distinct -> Abs Empty <$> cont []
  go (Nest (WithExpl expl b) rest) cont = do
    prependAbs <$> buildAbsInf (getNameHint b) expl (binderType b) \v -> do
      Abs rest' UnitE <- applyRename (b@>v) $ Abs rest UnitE
      go rest' \args -> cont ((expl, sink (Var v)) : args)

class ExplicitArg (e::E) where
  checkExplicitArg :: EmitsBoth o => IsDependent -> e i -> CType o -> InfererM i o (CAtom o)
  inferExplicitArg :: EmitsBoth o => e i -> InfererM i o (CAtom o)

instance ExplicitArg UExpr where
  checkExplicitArg isDependent arg argTy =
    if isDependent
      then checkSigmaDependent noHint arg argTy
      else checkSigma noHint arg argTy

  inferExplicitArg arg = inferRho noHint arg

instance ExplicitArg CAtom where
  checkExplicitArg _ arg argTy = do
    arg' <- renameM arg
    constrainTypesEq argTy =<< getType arg'
    return arg'
  inferExplicitArg arg = renameM arg

checkOrInferApp
  :: forall i o arg
  . (EmitsBoth o, ExplicitArg arg)
  => SigmaAtom o -> [arg i] -> [(SourceName, arg i)]
  -> RequiredTy CType o
  -> InfererM i o (CAtom o)
checkOrInferApp f' posArgs namedArgs reqTy = do
  let f = maybeInterpretPunsAsTyCons reqTy f'
  getType f >>= \case
    Pi (CorePiType appExpl bs effs resultTy) -> case appExpl of
      ExplicitApp -> do
        checkArity bs posArgs
        let bsAbs = Abs bs $ PairE effs resultTy
        args' <- inferMixedArgs fDesc bsAbs posArgs namedArgs
        applySigmaAtom f args' >>= matchRequirement
      ImplicitApp -> do
        -- TODO: should this already have been done by the time we get `f`?
        let bsAbs = Abs bs $ PairE effs resultTy
        implicitArgs <- inferMixedArgs @UExpr fDesc bsAbs [] []
        f'' <- SigmaAtom (Just fDesc) <$> applySigmaAtom f implicitArgs
        checkOrInferApp f'' posArgs namedArgs Infer >>= matchRequirement
    -- TODO: special-case error for when `fTy` can't possibly be a function
    fTy -> do
      when (not $ null namedArgs) do
        throw TypeErr "Can't infer function types with named arguments"
      args' <- mapM inferExplicitArg posArgs
      argTys <- mapM getType args'
      resultTy <- getResultTy
      expected <- nonDepPiType argTys Pure resultTy
      constrainTypesEq (Pi expected) fTy
      applySigmaAtom f args'
 where
  fDesc :: SourceName
  fDesc = getSourceName f'

  getResultTy :: InfererM i o (CType o)
  getResultTy = case reqTy of
    Infer -> freshType
    Check req -> return req

  matchRequirement :: CAtom o -> InfererM i o (CAtom o)
  matchRequirement x = return x <*
    case reqTy of
      Infer -> return ()
      Check req -> do
        ty <- getType x
        constrainTypesEq req ty

maybeInterpretPunsAsTyCons :: RequiredTy CType n -> SigmaAtom n -> SigmaAtom n
maybeInterpretPunsAsTyCons (Check TyKind) (SigmaUVar sn (UPunVar v)) = SigmaUVar sn (UTyConVar v)
maybeInterpretPunsAsTyCons _ x = x

type IsDependent = Bool

applySigmaAtom :: EmitsBoth o => SigmaAtom o -> [CAtom o] -> InfererM i o (CAtom o)
applySigmaAtom (SigmaAtom _ f) args = emitExprWithEffects $ App f args
applySigmaAtom (SigmaUVar _ f) args = case f of
  UAtomVar f' -> emitExprWithEffects $ App (Var f') args
  UTyConVar f' -> do
    TyConDef sn bs _ <- lookupTyCon f'
    let expls = nestToList (\(RolePiBinder _ (WithExpl expl _)) -> expl) bs
    return $ Type $ NewtypeTyCon $ UserADTType sn f' (TyConParams expls args)
  UDataConVar v -> do
    (tyCon, i) <- lookupDataCon v
    applyDataCon tyCon i args
  UPunVar tc -> do
    -- interpret as a data constructor by default
    (params, dataArgs) <- splitParamPrefix tc args
    repVal <- makeStructRepVal tc dataArgs
    return $ NewtypeCon (UserADTData tc params) repVal
  UClassVar   f' -> do
    ClassDef sourceName _ _ _ _ _ <- lookupClassDef f'
    return $ Type $ DictTy $ DictType sourceName f' args
  UMethodVar  f' -> do
    MethodBinding className methodIdx <- lookupEnv f'
    ClassDef _ _ _ paramBs _ _ <- lookupClassDef className
    let numParams = nestLength paramBs
    -- params aren't needed because they're already implied by the dict argument
    let (dictArg:args') = drop numParams args
    emitExprWithEffects $ ApplyMethod dictArg methodIdx args'
  UEffectVar   _ -> error "not implemented"
  UEffectOpVar _ -> error "not implemented"
applySigmaAtom (SigmaPartialApp f prevArgs) args =
  emitExprWithEffects $ App f (prevArgs ++ args)

splitParamPrefix :: EnvReader m => TyConName n -> [CAtom n] -> m n (TyConParams n, [CAtom n])
splitParamPrefix tc args = do
  TyConDef _ paramBs _ <- lookupTyCon tc
  let (paramArgs, dataArgs) = splitAt (nestLength paramBs) args
  params <- makeTyConParams tc paramArgs
  return (params, dataArgs)

applyDataCon :: Emits o => TyConName o -> Int -> [CAtom o] -> InfererM i o (CAtom o)
applyDataCon tc conIx topArgs = do
  tyDef <- lookupTyCon tc
  (params, dataArgs) <- splitParamPrefix tc topArgs
  ADTCons conDefs <- instantiateTyConDef tyDef params
  DataConDef _ _ repTy _ <- return $ conDefs !! conIx
  conProd <- wrap repTy dataArgs
  repVal <- return case conDefs of
    []  -> error "unreachable"
    [_] -> conProd
    _   -> SumVal conTys conIx conProd
      where conTys = conDefs <&> \(DataConDef _ _ rty _) -> rty
  return $ NewtypeCon (UserADTData tc params) repVal
  where
    wrap :: EnvReader m => CType n -> [CAtom n] -> m n (CAtom n)
    wrap _ [arg] = return $ arg
    wrap rty args = case rty of
      ProdTy tys  ->
        if nargs == ntys
          then return $ ProdVal args
          else ProdVal . (curArgs ++) . (:[]) <$> wrap (last tys) remArgs
        where
          nargs = length args; ntys = length tys
          (curArgs, remArgs) = splitAt (ntys - 1) args
      DepPairTy dpt@(DepPairType _ b rty') -> do
        rty'' <- applySubst (b@>SubstVal h) rty'
        ans <- wrap rty'' t
        return $ DepPair h ans dpt
        where h:t = args
      _ -> error $ "Unexpected data con representation type: " ++ pprint rty

emitExprWithEffects :: EmitsBoth o => CExpr o -> InfererM i o (CAtom o)
emitExprWithEffects expr = do
  addEffects =<< getEffects expr
  emitExpr expr

checkArity :: BindsNames b => Nest (WithExpl b) n l -> [a] -> InfererM i o ()
checkArity bs args = do
  let arity = length [() | Explicit <- nestToList (\(WithExpl expl _) -> expl) bs]
  let numArgs = length args
  when (numArgs /= arity) do
    throw TypeErr $ "Wrong number of positional arguments provided. Expected " ++
      pprint arity ++ " but got " ++ pprint numArgs

-- TODO: check that there are no extra named args provided
inferMixedArgs
  :: forall arg i o e
  .  (ExplicitArg arg, EmitsBoth o, SubstE (SubstVal Atom) e, SinkableE e, HoistableE e)
  => SourceName
  -> Abs (Nest (WithExpl CBinder)) e o -> [arg i] -> [(SourceName, arg i)]
  -> InfererM i o [CAtom o]
inferMixedArgs fSourceName bsAbs posArgs namedArgs = do
  checkNamedArgValidity bsAbs (map fst namedArgs)
  liftM fst $ runStreamReaderT1 posArgs $ go bsAbs
 where
  go :: (EmitsBoth o, SubstE (SubstVal Atom) e, SinkableE e, HoistableE e)
     => Abs (Nest (WithExpl CBinder)) e o
    -> StreamReaderT1 (arg i) (InfererM i) o [CAtom o]
  go (Abs Empty _) = return []
  go (Abs (Nest (WithExpl expl b) bs) result) = do
    let rest = Abs bs result
    let isDependent = binderName b `isFreeIn` rest
    arg <- inferMixedArg isDependent (binderType b) expl
    arg' <- lift11 $ zonk arg
    rest' <- applySubst (b @> SubstVal arg') rest
    (arg:) <$> go rest'

  inferMixedArg :: EmitsBoth o => IsDependent -> CType o -> Explicitness
                -> StreamReaderT1 (arg i) (InfererM i) o (CAtom o)
  inferMixedArg isDependent argTy = \case
    Explicit -> do
      -- this should succeed because we've already done the arity check
      Just arg <- readStream
      lift11 $ checkExplicitArg isDependent arg argTy
    Inferred argName infMech -> lift11 do
      case lookupNamedArg argName of
        Nothing -> getImplicitArg (fSourceName, fromMaybe "_" argName) infMech argTy
        Just arg -> checkExplicitArg isDependent arg argTy

  lookupNamedArg :: Maybe SourceName -> Maybe (arg i)
  lookupNamedArg Nothing = Nothing
  lookupNamedArg (Just v) = lookup v namedArgs

checkNamedArgValidity :: (BindsNames b, Fallible m) => Abs (Nest (WithExpl b)) e any -> [SourceName] -> m ()
checkNamedArgValidity (Abs bs _) offeredNames = do
  let explToMaybeName = \case
        Explicit -> Nothing
        Inferred v _ -> v
  let acceptedNames = catMaybes $ nestToList (explToMaybeName . getExpl) bs
  let duplicates = repeated offeredNames
  when (not $ null duplicates) do
    throw TypeErr $ "Repeated names offered" ++ pprint duplicates
  let unrecognizedNames = filter (not . (`elem` acceptedNames)) offeredNames
  when (not $ null unrecognizedNames) do
    throw TypeErr $ "Unrecognized named arguments: " ++ pprint unrecognizedNames
      ++ "\nShould be one of: " ++ pprint acceptedNames

inferPrimArg :: EmitsBoth o => UExpr i -> InfererM i o (CAtom o)
inferPrimArg x = do
  xBlock <- buildBlockInf $ inferRho noHint x
  getType xBlock >>= \case
    TyKind -> cheapReduce xBlock >>= \case
      Just reduced -> return reduced
      _ -> throw CompilerErr "Type args to primops must be reducible"
    _ -> emitBlock xBlock

matchPrimApp :: Emits o => PrimName -> [CAtom o] -> InfererM i o (CAtom o)
matchPrimApp = \case
 UNat                -> \case ~[]  -> return $ Type $ NewtypeTyCon Nat
 UFin                -> \case ~[n] -> return $ Type $ NewtypeTyCon (Fin n)
 UEffectRowKind      -> \case ~[]  -> return $ Type $ NewtypeTyCon EffectRowKind
 UBaseType b         -> \case ~[]  -> return $ Type $ TC $ BaseType b
 UNatCon             -> \case ~[x] -> return $ NewtypeCon NatCon x
 UPrimTC op -> \x -> Type . TC  <$> matchGenericOp (Right op) x
 UCon    op -> \x -> Con <$> matchGenericOp (Right op) x
 UMiscOp op -> \x -> emitOp =<< MiscOp <$> matchGenericOp op x
 UMemOp  op -> \x -> emitOp =<< MemOp  <$> matchGenericOp op x
 UBinOp op -> \case ~[x, y] -> emitOp $ BinOp op x y
 UUnOp  op -> \case ~[x]    -> emitOp $ UnOp  op x
 UMAsk      -> \case ~[r]    -> emitOp $ RefOp r MAsk
 UMGet      -> \case ~[r]    -> emitOp $ RefOp r MGet
 UMPut      -> \case ~[r, x] -> emitOp $ RefOp r $ MPut x
 UIndexRef  -> \case ~[r, i] -> emitOp $ RefOp r $ IndexRef i
 UApplyMethod i -> \case ~(d:args) -> emitExpr $ ApplyMethod d i args
 ULinearize -> \case ~[f, x]  -> do f' <- lam1 f; emitOp $ Linearize f' x
 UTranspose -> \case ~[f, x]  -> do f' <- lam1 f; emitOp $ Transpose f' x
 URunReader -> \case ~[x, f]  -> do f' <- lam2 f; emitOp $ RunReader x f'
 URunState  -> \case ~[x, f]  -> do f' <- lam2 f; emitOp $ RunState  Nothing x f'
 UWhile     -> \case ~[f]     -> do f' <- lam0 f; emitOp $ While f'
 URunIO     -> \case ~[f]     -> do f' <- lam0 f; emitOp $ RunIO f'
 UCatchException-> \case ~[f] -> do f' <- lam0 f; emitOp $ CatchException f'
 UMExtend   -> \case ~[r, z, f, x] -> do f' <- lam2 f; emitOp $ RefOp r $ MExtend (BaseMonoid z f') x
 URunWriter -> \args -> do
   [idVal, combiner, f] <- return args
   combiner' <- lam2 combiner
   f' <- lam2 f
   emitOp $ RunWriter Nothing (BaseMonoid idVal combiner') f'
 p -> \case xs -> throw TypeErr $ "Bad primitive application: " ++ show (p, xs)
 where
   lam2 :: Fallible m => CAtom n -> m (LamExpr CoreIR n)
   lam2 x = do
     ExplicitCoreLam (BinaryNest b1 b2) body <- return x
     return $ BinaryLamExpr b1 b2 body

   lam1 :: Fallible m => CAtom n -> m (LamExpr CoreIR n)
   lam1 x = do
     ExplicitCoreLam (UnaryNest b) body <- return x
     return $ UnaryLamExpr b body

   lam0 :: Fallible m => CAtom n -> m (CBlock n)
   lam0 x = do
     ExplicitCoreLam Empty body <- return x
     return body

   matchGenericOp :: GenericOp op => OpConst op CoreIR -> [CAtom n] -> InfererM i n (op CoreIR n)
   matchGenericOp op xs = do
     (tyArgs, dataArgs) <- partitionEithers <$> forM xs \x -> do
       getType x >>= \case
         TyKind -> do
           Type x' <- return x
           return $ Left x'
         _ -> return $ Right x
     return $ fromJust $ toOp $ GenericOpRep op tyArgs dataArgs []

pattern ExplicitCoreLam :: Nest CBinder n l -> CBlock l -> CAtom n
pattern ExplicitCoreLam bs body <- Lam (CoreLamExpr _ (LamExpr bs body))

-- === n-ary applications ===

inferTabApp :: EmitsBoth o => SrcPosCtx -> CAtom o -> [UExpr i] -> InfererM i o (CAtom o)
inferTabApp tabCtx tab args = addSrcContext tabCtx do
  tabTy <- getType tab
  args' <- inferNaryTabAppArgs tabTy args
  liftM Var $ emit $ TabApp tab args'

inferNaryTabAppArgs
  :: EmitsBoth o
  => CType o -> [UExpr i] -> InfererM i o [CAtom o]
inferNaryTabAppArgs _ [] = return []
inferNaryTabAppArgs tabTy (arg:rest) = do
  TabPiType b resultTy <- fromTabPiType True tabTy
  let ixTy = binderType b
  let isDependent = binderName b `isFreeIn` resultTy
  arg' <- if isDependent
    then checkSigmaDependent (getNameHint b) arg ixTy
    else checkSigma (getNameHint b) arg ixTy
  arg'' <- zonk arg'
  resultTy' <- applySubst (b @> SubstVal arg'') resultTy
  rest' <- inferNaryTabAppArgs resultTy' rest
  return $ arg'':rest'

checkSigmaDependent :: EmitsBoth o
                    => NameHint -> UExpr i -> CType o -> InfererM i o (CAtom o)
checkSigmaDependent hint e@(WithSrcE ctx _) ty = addSrcContext ctx $
  withReducibleEmissions depFunErrMsg $ checkSigma hint e (sink ty)
  where
    depFunErrMsg =
      "Dependent functions can only be applied to fully evaluated expressions. " ++
      "Bind the argument to a name before you apply the function."

withReducibleEmissions
  :: ( EmitsInf o, SinkableE e, RenameE e, SubstE AtomSubstVal e
     , HoistableE e, CheaplyReducibleE CoreIR e e)
  => String
  -> (forall o' . (EmitsBoth o', DExt o o') => InfererM i o' (e o'))
  -> InfererM i o (e o)
withReducibleEmissions msg cont = do
  Abs decls result <- buildDeclsInf cont
  cheapReduceWithDecls decls result >>= \case
    Just t -> return t
    _ -> throw TypeErr msg

-- === sorting case alternatives ===

data IndexedAlt n = IndexedAlt CaseAltIndex (Alt CoreIR n)

instance SinkableE IndexedAlt where
  sinkingProofE = todoSinkableProof

buildNthOrderedAlt :: (Emits n, Builder CoreIR m)
                   => [IndexedAlt n] -> CType n -> CType n -> Int -> CAtom n
                   -> m n (CAtom n)
buildNthOrderedAlt alts scrutTy resultTy i v = do
  case lookup (nthCaseAltIdx scrutTy i) [(idx, alt) | IndexedAlt idx alt <- alts] of
    Nothing -> do
      resultTy' <- sinkM resultTy
      emitOp $ MiscOp $ ThrowError resultTy'
    Just alt -> applyAbs alt (SubstVal v) >>= emitBlock

-- converts from the ordinal index used in the core IR to the more complicated
-- `CaseAltIndex` used in the surface IR.
nthCaseAltIdx :: CType n -> Int -> CaseAltIndex
nthCaseAltIdx ty i = case ty of
  TypeCon _ _ _ -> i
  _ -> error $ "can't pattern-match on: " <> pprint ty

buildMonomorphicCase
  :: (Emits n, ScopableBuilder CoreIR m)
  => [IndexedAlt n] -> CAtom n -> CType n -> m n (CAtom n)
buildMonomorphicCase alts scrut resultTy = do
  scrutTy <- getType scrut
  buildCase scrut resultTy \i v -> do
    ListE alts' <- sinkM $ ListE alts
    scrutTy'    <- sinkM scrutTy
    resultTy'   <- sinkM resultTy
    buildNthOrderedAlt alts' scrutTy' resultTy' i v

buildSortedCase :: (Fallible1 m, Builder CoreIR m, Emits n)
                 => CAtom n -> [IndexedAlt n] -> CType n
                 -> m n (CAtom n)
buildSortedCase scrut alts resultTy = do
  scrutTy <- getType scrut
  case scrutTy of
    TypeCon _ defName _ -> do
      TyConDef _ _ (ADTCons cons) <- lookupTyCon defName
      case cons of
        [] -> error "case of void?"
        -- Single constructor ADTs are not sum types, so elide the case.
        [_] -> do
          let [IndexedAlt _ alt] = alts
          emitBlock =<< applyAbs alt (SubstVal $ unwrapNewtype scrut)
        _ -> liftEmitBuilder $ buildMonomorphicCase alts scrut resultTy
    _ -> fail $ "Unexpected case expression type: " <> pprint scrutTy

-- TODO: cache this with the instance def (requires a recursive binding)
instanceFun :: EnvReader m => InstanceName n -> AppExplicitness -> m n (CAtom n)
instanceFun instanceName expl = do
  InstanceDef _ bs _ _ <- lookupInstanceDef instanceName
  ab <- liftEnvReaderM $ refreshAbs (Abs bs UnitE) \bs' UnitE -> do
    let args = map Var $ nestToNames bs'
    let bs'' = fmapNest (\(RolePiBinder _ b) -> b) bs'
    let result = DictCon $ InstanceDict (sink instanceName) args
    return $ Abs bs'' (PairE Pure (AtomicBlock result))
  Lam <$> coreLamExpr expl ab

checkMaybeAnnExpr :: EmitsBoth o
  => NameHint -> Maybe (UType i) -> UExpr i -> InfererM i o (CAtom o)
checkMaybeAnnExpr hint ty expr = confuseGHC >>= \_ -> case ty of
  Nothing -> inferSigma hint expr
  Just ty' -> checkSigma hint expr =<< zonk =<< checkUType ty'

inferRole :: CType o -> Explicitness -> InfererM i o ParamRole
inferRole ty = \case
  Inferred _ (Synth _) -> return DictParam
  _ -> do
    zonk ty >>= \case
      TyKind -> return TypeParam
      ty' -> isData ty' >>= \case
        True -> return DataParam
        -- TODO(dougalm): the `False` branch should throw an error but that's
        -- currently too conservative. e.g. `data RangeFrom q:Type i:q = ...`
        -- fails because `q` isn't data. We should be able to fix it once we
        -- have a `Data a` class (see issue #680).
        False -> return DataParam
{-# INLINE inferRole #-}

inferTyConDef :: EmitsInf o => UDataDef i -> InfererM i o (TyConDef o)
inferTyConDef (UDataDef tyConName paramBs dataCons) = do
  Abs paramBs' dataCons' <-
    withRoleUBinders paramBs \_ -> do
      ADTCons <$> mapM inferDataCon dataCons
  return (TyConDef tyConName paramBs' dataCons')

inferStructDef :: EmitsInf o => UStructDef i -> InfererM i o (TyConDef o)
inferStructDef (UStructDef tyConName paramBs fields _) = do
  let (fieldNames, fieldTys) = unzip fields
  Abs paramBs' dataConDefs <- withRoleUBinders paramBs \_ -> do
    tys <- mapM checkUType fieldTys
    return $ StructFields $ zip fieldNames tys
  return $ TyConDef tyConName paramBs' dataConDefs

inferDotMethod
  :: EmitsInf o => TyConName o
  -> Abs (Nest (WithExpl UOptAnnBinder)) (Abs UAtomBinder ULamExpr) i
  -> InfererM i o (CoreLamExpr o)
inferDotMethod tc (Abs uparamBs (Abs selfB lam)) = do
  TyConDef sn paramBs _ <- lookupTyCon tc
  let paramBs' = fmapNest (\(RolePiBinder _ b) -> b) paramBs
  ab <- buildNaryAbsInf (Abs paramBs' UnitE) \paramVs -> do
    let expls = nestToList (\(WithExpl expl _) -> expl) paramBs'
    let paramVs' = catMaybes $ zip expls paramVs <&> \(expl, v) -> case expl of
                     Inferred _ (Synth _) -> Nothing
                     _ -> Just v
    extendRenamer (uparamBs @@> paramVs') do
      let selfTy = NewtypeTyCon $ UserADTType sn (sink tc) (TyConParams expls (Var <$> paramVs))
      buildAbsInf "self" Explicit selfTy \vSelf ->
        extendRenamer (selfB @> vSelf) $ inferULam lam
  Abs paramBs'' (Abs selfB' lam') <- return ab
  return $ prependCoreLamExpr (paramBs'' >>> UnaryNest selfB') lam'

prependCoreLamExpr :: Nest (WithExpl CBinder) n l -> CoreLamExpr l -> CoreLamExpr n
prependCoreLamExpr bs e = case e of
  CoreLamExpr (CorePiType appExpl piBs effs resultTy) (LamExpr lamBs body) -> do
    let piType  = CorePiType appExpl (bs >>> piBs) effs resultTy
    let lamExpr = LamExpr (fmapNest withoutExpl bs >>> lamBs) body
    CoreLamExpr piType lamExpr

inferDataCon :: EmitsInf o => (SourceName, UDataDefTrail i) -> InfererM i o (DataConDef o)
inferDataCon (sourceName, UDataDefTrail argBs) = do
  let argBsExpls = addExpls Explicit argBs
  Abs argBs' UnitE <- withUBinders argBsExpls \_ -> return UnitE
  let argBs'' = Abs (fmapNest withoutExpl argBs') UnitE
  let (repTy, projIdxs) = dataConRepTy argBs''
  return $ DataConDef sourceName argBs'' repTy projIdxs

dataConRepTy :: EmptyAbs (Nest (Binder CoreIR)) n -> (CType n, [[Projection]])
dataConRepTy (Abs topBs UnitE) = case topBs of
  Empty -> (UnitTy, [])
  _ -> go [] [UnwrapNewtype] topBs
  where
    go :: [CType l] -> [Projection] -> Nest (Binder CoreIR) l p -> (CType l, [[Projection]])
    go revAcc projIdxs = \case
      Empty -> case revAcc of
        []   -> error "should never happen"
        [ty] -> (ty, [projIdxs])
        _    -> ( ProdTy $ reverse revAcc
                , iota (length revAcc) <&> \i -> ProjectProduct i:projIdxs )
      Nest b bs -> case hoist b (EmptyAbs bs) of
        HoistSuccess (Abs bs' UnitE) -> go (binderType b:revAcc) projIdxs bs'
        HoistFailure _ -> (fullTy, idxs)
          where
            accSize = length revAcc
            (fullTy, depTyIdxs) = case revAcc of
              [] -> (depTy, [])
              _  -> (ProdTy $ reverse revAcc ++ [depTy], [ProjectProduct accSize])
            (tailTy, tailIdxs) = go [] (ProjectProduct 1 : (depTyIdxs ++ projIdxs)) bs
            idxs = (iota accSize <&> \i -> ProjectProduct i : projIdxs) ++
                   ((ProjectProduct 0 : (depTyIdxs ++ projIdxs)) : tailIdxs)
            depTy = DepPairTy $ DepPairType ExplicitDepPair b tailTy

inferClassDef
  :: EmitsInf o
  => SourceName -> [SourceName]
  -> Nest (WithExpl UOptAnnBinder) i i'
  -> [UType i']
  -> InfererM i o (ClassDef o)
inferClassDef className methodNames paramBs methods = do
  let paramNames = catMaybes $ nestToList
        (\(WithExpl expl (UAnnBinder b _ _)) -> case expl of
             Inferred _ (Synth _) -> Nothing
             _ -> Just $ Just $ getSourceName b) paramBs
  ab <- withRoleUBinders paramBs \_ -> do
     ListE <$> forM methods \m -> do
       checkUType m >>= \case
         Pi t -> return t
         t -> return $ CorePiType ImplicitApp Empty Pure t
  Abs (PairB bs scs) (ListE mtys) <- identifySuperclasses ab
  return $ ClassDef className methodNames paramNames bs scs mtys

-- TODO: this is just partitioning the binders. We could write a more general function like this:
--   partitionBinders :: Nest b n l -> (forall n l. b i i' -> EitherB b1 b2 i i')
--                    -> Except (PairB (Nest b1) (Nest b2)) n l
identifySuperclasses
  :: RenameE e => Abs RolePiBinders e n
  -> InfererM i n (Abs (PairB RolePiBinders (Nest CBinder)) e n)
identifySuperclasses ab = refreshAbs ab \bs e -> do
  bs' <- partitionBinders bs \b@(RolePiBinder _ (WithExpl expl b')) -> case expl of
    Explicit -> return $ LeftB b
    Inferred _ Unify -> throw TypeErr "Interfaces can't have implicit parameters"
    Inferred _ (Synth _) -> return $ RightB b'
  return $ Abs bs' e

withUBinders
  :: (EmitsInf o, HasNamesE e, SubstE AtomSubstVal e, SinkableE e)
  => Nest (WithExpl (UAnnBinder req)) i i'
  -> (forall o'. (EmitsInf o', DExt o o') => [CAtomName o'] -> InfererM i' o' (e o'))
  -> InfererM i o (Abs (Nest (WithExpl CBinder)) e o)
withUBinders bs cont = case bs of
  Empty -> getDistinct >>= \Distinct -> Abs Empty <$> cont []
  Nest (WithExpl expl (UAnnBinder b ann cs)) rest -> do
    ann' <- checkAnn (getSourceName b) ann
    prependAbs <$> buildAbsInf (getNameHint b) expl ann' \v ->
      concatAbs <$> withConstraintBinders cs v do
        extendSubst (b@>sink v) $ withUBinders rest \vs -> cont (sink v : vs)

withConstraintBinders
  :: (EmitsInf o, HasNamesE e, SubstE AtomSubstVal e, RenameE e, SinkableE e)
  => [UConstraint i]
  -> CAtomName o
  -> (forall o'. (EmitsInf o', DExt o o') => InfererM i o' (e o'))
  -> InfererM i o (Abs (Nest (WithExpl CBinder)) e o)
withConstraintBinders [] _ cont = getDistinct >>= \Distinct -> Abs Empty <$> cont
withConstraintBinders (c:cs) v cont = do
  Type dictTy <- withReducibleEmissions "Can't reduce interface constraint" do
    c' <- inferWithoutInstantiation c >>= zonk
    dropSubst $ checkOrInferApp c' [Var $ sink v] [] (Check TyKind)
  prependAbs <$> buildAbsInf "d" (Inferred Nothing (Synth Full)) dictTy \_ ->
    withConstraintBinders cs (sink v) cont

withRoleUBinders
  :: forall i i' o e req. (EmitsInf o, HasNamesE e, SubstE AtomSubstVal e, SinkableE e)
  => Nest (WithExpl (UAnnBinder req)) i i'
  -> (forall o'. (EmitsInf o', DExt o o') => [CAtomName o'] -> InfererM i' o' (e o'))
  -> InfererM i o (Abs RolePiBinders e o)
withRoleUBinders bs cont = case bs of
  Empty -> getDistinct >>= \Distinct -> Abs Empty <$> cont []
  Nest (WithExpl expl (UAnnBinder b ann cs)) rest -> do
    ann' <- checkAnn (getSourceName b) ann
    Abs b' (Abs bs' e) <- buildAbsInf (getNameHint b) expl ann' \v -> do
      Abs ds (Abs bs' e) <- withConstraintBinders cs v $
        extendSubst (b@>sink v) $ withRoleUBinders rest \vs -> cont (sink v : vs)
      return $ Abs (fmapNest (RolePiBinder DictParam) ds >>> bs') e
    role <- inferRole (binderType b') expl
    return $ Abs (Nest (RolePiBinder role b') bs') e

inferULam :: EmitsInf o => ULamExpr i -> InfererM i o (CoreLamExpr o)
inferULam (ULamExpr bs appExpl effs resultTy body) = do
  ab <- withUBinders bs \_ -> do
    effs' <- fromMaybe Pure <$> mapM checkUEffRow effs
    resultTy' <- mapM checkUType resultTy
    body' <- buildBlockInf $ withAllowedEffects (sink effs') do
      case resultTy' of
        Nothing -> withBlockDecls body \result -> inferSigma noHint result
        Just resultTy'' ->
          withBlockDecls body \result ->
            checkSigma noHint result (sink resultTy'')
    return (PairE effs' body')
  Abs bs' (PairE effs' body') <- return ab
  case appExpl of
    ImplicitApp -> checkImplicitLamRestrictions bs' effs'
    ExplicitApp -> return ()
  coreLamExpr appExpl $ Abs bs' $ PairE effs' body'

checkImplicitLamRestrictions :: Nest (WithExpl CBinder) o o' -> EffectRow CoreIR o' -> InfererM i o ()
checkImplicitLamRestrictions _ _ = return () -- TODO

checkUForExpr :: EmitsBoth o => UForExpr i -> TabPiType CoreIR o -> InfererM i o (LamExpr CoreIR o)
checkUForExpr (UForExpr (UAnnBinder bFor ann cs) body) tabPi@(TabPiType bPi _) = do
  unless (null cs) $ throw TypeErr "`for` binders shouldn't have constraints"
  let iTy = ixTypeType $ binderAnn bPi
  case ann of
    UNoAnn -> return ()
    UAnn forAnn -> checkUType forAnn >>= constrainTypesEq iTy
  Abs b body' <- buildAbsInf (getNameHint bFor) Explicit iTy \i -> do
    extendRenamer (bFor@>i) do
      TabPiType bPi' resultTy <- sinkM tabPi
      resultTy' <- applyRename (bPi'@>i) resultTy
      buildBlockInf do
        withBlockDecls body \result ->
          checkSigma noHint result $ sink resultTy'
  return $ LamExpr (UnaryNest $ withoutExpl b) body'

inferUForExpr :: EmitsBoth o => UForExpr i -> InfererM i o (LamExpr CoreIR o)
inferUForExpr (UForExpr (UAnnBinder bFor ann cs) body) = do
  unless (null cs) $ throw TypeErr "`for` binders shouldn't have constraints"
  iTy <- checkAnn (getSourceName bFor) ann
  Abs b body' <- buildAbsInf (getNameHint bFor) Explicit iTy \i ->
    extendRenamer (bFor@>i) $ buildBlockInf $
      withBlockDecls body \result ->
        checkOrInferRho noHint result Infer
  return $ LamExpr (UnaryNest $ withoutExpl b) body'

checkULam :: EmitsInf o => ULamExpr i -> CorePiType o -> InfererM i o (CoreLamExpr o)
checkULam (ULamExpr lamBs lamAppExpl lamEffs lamResultTy body)
          (CorePiType piAppExpl piBs piEffs piResultTy) = do
  checkArity piBs (nestToList (const ()) lamBs)
  when (piAppExpl /= lamAppExpl) $ throw TypeErr $ "Wrong arrow. Expected "
     ++ pprint piAppExpl ++ " got " ++ pprint lamAppExpl
  ab <- checkLamBinders piBs lamBs \vs -> do
    PairE piResultTy' piEffs' <- applyRename (piBs@@>vs) $ PairE piResultTy piEffs
    case lamResultTy of
      Nothing -> return ()
      Just t -> checkUType t >>= constrainTypesEq piResultTy'
    forM_ lamEffs \lamEffs' -> do
      lamEffs'' <- checkUEffRow lamEffs'
      constrainEq (Eff piEffs') (Eff lamEffs'')
    withAllowedEffects piEffs' do
      body' <- buildBlockInf do
        piResultTy'' <- sinkM piResultTy'
        withBlockDecls body \result ->
          checkSigma noHint result piResultTy''
      return $ PairE piEffs' body'
  coreLamExpr piAppExpl ab

checkLamBinders
  :: (EmitsInf o, SinkableE e, HoistableE e, SubstE AtomSubstVal e, RenameE e)
  => Nest (WithExpl CBinder) o any
  -> Nest (WithExpl UOptAnnBinder) i i'
  -> (forall o'. (EmitsInf o', DExt o o') => [CAtomName o'] -> InfererM i' o' (e o'))
  -> InfererM i o (Abs (Nest (WithExpl CBinder)) e o)
checkLamBinders Empty Empty cont = getDistinct >>= \Distinct -> Abs Empty <$> cont []
checkLamBinders (Nest (WithExpl piExpl (piB:>piAnn)) piBs) lamBs cont = do
  prependAbs <$> case piExpl of
    Inferred _ _ ->
      buildAbsInf (getNameHint piB) piExpl piAnn \v -> do
        Abs piBs' UnitE <- applyRename (piB@>v) $ Abs piBs UnitE
        checkLamBinders piBs' lamBs \vs ->
          cont (sink v:vs)
    Explicit -> case lamBs of
      Nest (WithExpl Explicit (UAnnBinder lamB ann cs)) lamBsRest -> do
        case ann of
          UAnn lamAnn -> checkUType lamAnn >>= constrainTypesEq piAnn
          UNoAnn -> return ()
        buildAbsInf (getNameHint lamB) Explicit piAnn \v -> do
          concatAbs <$> withConstraintBinders cs v do
            Abs piBs' UnitE <- applyRename (piB@>sink v) $ Abs piBs UnitE
            extendRenamer (lamB@>sink v) $ checkLamBinders piBs' lamBsRest \vs ->
              cont (sink v:vs)
      Nest (WithExpl (Inferred _ _) _) _ ->
        -- TODO(dougalm): I don't think this case is reachable, but if it is
        -- then we can check for it in `checkULam` and fall back to `inferULam`.
        error "shouldn't be able to check lambda terms with implicit binders"
      Empty -> error "zip error"
checkLamBinders _ _ _ = error "zip error"

checkInstanceParams :: EmitsInf o => RolePiBinders o any -> [UExpr i] -> InfererM i o [CAtom o]
checkInstanceParams bsTop paramsTop = do
  checkArity (fmapNest (\(RolePiBinder _ b) -> b) bsTop) paramsTop
  go bsTop paramsTop
 where
  go :: EmitsInf o => Nest RolePiBinder o any -> [UExpr i] -> InfererM i o [CAtom o]
  go Empty [] = return []
  go (Nest (RolePiBinder _ (WithExpl _ (b:>ty))) bs) (x:xs) = do
    x' <- checkUParam ty x
    Abs bs' UnitE <- applySubst (b@>SubstVal x') $ Abs bs UnitE
    (x':) <$> go bs' xs
  go _ _ = error "zip error"

checkInstanceBody
  :: EmitsInf o => ClassName o -> [CAtom o]
  -> [UMethodDef i] -> InfererM i o (InstanceBody o)
checkInstanceBody className params methods = do
  ClassDef _ methodNames _ paramBs scBs methodTys <- lookupClassDef className
  Abs scBs' methodTys' <- applySubst (paramBs @@> (SubstVal <$> params)) $ Abs scBs $ ListE methodTys
  superclassTys <- superclassDictTys scBs'
  superclassDicts <- mapM (flip trySynthTerm Full) superclassTys
  ListE methodTys'' <- applySubst (scBs'@@>(SubstVal<$>superclassDicts)) methodTys'
  methodsChecked <- mapM (checkMethodDef className methodTys'') methods
  let (idxs, methods') = unzip $ sortOn fst $ methodsChecked
  forM_ (repeated idxs) \i ->
    throw TypeErr $ "Duplicate method: " ++ pprint (methodNames!!i)
  forM_ ([0..(length methodTys'' - 1)] `listDiff` idxs) \i ->
    throw TypeErr $ "Missing method: " ++ pprint (methodNames!!i)
  return $ InstanceBody superclassDicts methods'

superclassDictTys :: Nest CBinder o o' -> InfererM i o [CType o]
superclassDictTys Empty = return []
superclassDictTys (Nest b bs) = do
  Abs bs' UnitE <- liftHoistExcept $ hoist b $ Abs bs UnitE
  (binderType b:) <$> superclassDictTys bs'

checkMethodDef :: EmitsInf o
               => ClassName o -> [CorePiType o] -> UMethodDef i -> InfererM i o (Int, CAtom o)
checkMethodDef className methodTys (WithSrcE src m) = addSrcContext src do
  UMethodDef ~(InternalName sourceName v) rhs <- return m
  MethodBinding className' i <- renameM v >>= lookupEnv
  when (className /= className') do
    ClassBinding (ClassDef classSourceName _ _ _ _ _) <- lookupEnv className
    throw TypeErr $ pprint sourceName ++ " is not a method of " ++ pprint classSourceName
  (i,) <$> Lam <$> checkULam rhs (methodTys !! i)

checkUEffRow :: EmitsInf o => UEffectRow i -> InfererM i o (EffectRow CoreIR o)
checkUEffRow (UEffectRow effs t) = do
   effs' <- liftM eSetFromList $ mapM checkUEff $ toList effs
   t' <- case t of
     Nothing -> return NoTail
     Just (~(SIInternalName _ v)) -> do
       v' <- renameM v
       constrainVarTy v' EffKind
       return $ EffectRowTail v'
   return $ EffectRow effs' t'

checkUEff :: EmitsInf o => UEffect i -> InfererM i o (Effect CoreIR o)
checkUEff eff = case eff of
  URWSEffect rws (~(SIInternalName _ region)) -> do
    region' <- renameM region
    constrainVarTy region' (TC HeapType)
    return $ RWSEffect rws (Var region')
  UExceptionEffect -> return ExceptionEffect
  UIOEffect        -> return IOEffect
  UUserEffect ~(SIInternalName _ name) -> UserEffect <$> renameM name

constrainVarTy :: EmitsInf o => CAtomName o -> CType o -> InfererM i o ()
constrainVarTy v tyReq = do
  varTy <- getType $ Var v
  constrainTypesEq tyReq varTy

type CaseAltIndex = Int

checkCaseAlt :: EmitsBoth o
             => CType o -> CType o -> UAlt i -> InfererM i o (IndexedAlt o)
checkCaseAlt reqTy scrutineeTy (UAlt pat body) = do
  alt <- checkCasePat pat scrutineeTy do
    reqTy' <- sinkM reqTy
    withBlockDecls body \result ->
      checkOrInferRho noHint result (Check reqTy')
  idx <- getCaseAltIndex pat
  return $ IndexedAlt idx alt

getCaseAltIndex :: UPat i i' -> InfererM i o CaseAltIndex
getCaseAltIndex (WithSrcB _ pat) = case pat of
  UPatCon ~(InternalName _ conName) _ -> do
    (_, con) <- renameM conName >>= lookupDataCon
    return con
  _ -> throw TypeErr $ "Case patterns must start with a data constructor or variant pattern"

checkCasePat :: EmitsBoth o
             => UPat i i'
             -> CType o
             -> (forall o'. (EmitsBoth o', Ext o o') => InfererM i' o' (CAtom o'))
             -> InfererM i o (Alt CoreIR o)
checkCasePat (WithSrcB pos pat) scrutineeTy cont = addSrcContext pos $ case pat of
  UPatCon ~(InternalName _ conName) ps -> do
    (dataDefName, con) <- renameM conName >>= lookupDataCon
    TyConDef sourceName paramBs (ADTCons cons) <- lookupTyCon dataDefName
    DataConDef _ _ repTy idxs <- return $ cons !! con
    when (length idxs /= nestLength ps) $ throw TypeErr $
      "Unexpected number of pattern binders. Expected " ++ show (length idxs)
                                             ++ " got " ++ show (nestLength ps)
    (params, repTy') <- inferParams sourceName (Abs paramBs repTy)
    constrainTypesEq scrutineeTy $ TypeCon sourceName dataDefName params
    buildAltInf repTy' \arg -> do
      args <- forM idxs \projs -> do
        ans <- normalizeNaryProj (init projs) (Var arg)
        emit $ Atom ans
      bindLetPats ps args $ cont
  _ -> throw TypeErr $ "Case patterns must start with a data constructor or variant pattern"

inferParams :: (EmitsBoth o, HasNamesE e, SinkableE e, SubstE AtomSubstVal e)
            => SourceName -> Abs RolePiBinders e o -> InfererM i o (TyConParams o, e o)
inferParams sourceName (Abs paramBs bodyTop) = do
  (params, e') <- go (Abs paramBs bodyTop)
  let expls = nestToList (\(RolePiBinder _ (WithExpl expl _)) -> expl) paramBs
  return (TyConParams expls params, e')
 where
  go :: (EmitsBoth o, HasNamesE e, SinkableE e, SubstE AtomSubstVal e)
     => Abs (Nest RolePiBinder) e o -> InfererM i o ([CAtom o], e o)
  go (Abs Empty body) = return ([], body)
  go (Abs (Nest (RolePiBinder _ (WithExpl expl (b:>ty))) bs) body) = do
    x <- case expl of
      Explicit -> Var <$> freshInferenceName (TypeInstantiationInfVar sourceName) ty
      Inferred argName infMech -> getImplicitArg (sourceName, fromMaybe "_" argName) infMech ty
    rest <- applySubst (b@>SubstVal x) $ Abs bs body
    (params, body') <- go rest
    return (x:params, body')

bindLetPats :: EmitsBoth o
            => Nest UPat i i' -> [CAtomName o] -> InfererM i' o a -> InfererM i o a
bindLetPats Empty [] cont = cont
bindLetPats (Nest p ps) (x:xs) cont = bindLetPat p x $ bindLetPats ps xs cont
bindLetPats _ _ _ = error "mismatched number of args"

bindLetPat :: EmitsBoth o => UPat i i' -> CAtomName o -> InfererM i' o a -> InfererM i o a
bindLetPat (WithSrcB pos pat) v cont = addSrcContext pos $ case pat of
  UPatBinder b -> extendSubst (b @> v) cont
  UPatProd ps -> do
    let n = nestLength ps
    ty <- getType v
    _  <- fromProdType n ty
    xs <- forM (iota n) \i -> do
      normalizeProj (ProjectProduct i) (Var v) >>= zonk >>= emit . Atom
    bindLetPats ps xs cont
  UPatDepPair (PairB p1 p2) -> do
    let x = Var v
    ty <- getType x
    _  <- fromDepPairType ty
    x' <- zonk x  -- ensure it has a dependent pair type before unpacking
    x1 <- getFst x' >>= zonk >>= emit . Atom
    bindLetPat p1 x1 do
      x2  <- getSnd x' >>= zonk >>= emit . Atom
      bindLetPat p2 x2 do
        cont
  UPatCon ~(InternalName _ conName) ps -> do
    (dataDefName, _) <- lookupDataCon =<< renameM conName
    TyConDef sourceName paramBs cons <- lookupTyCon dataDefName
    case cons of
      ADTCons [DataConDef _ _ _ idxss] -> do
        when (length idxss /= nestLength ps) $ throw TypeErr $
          "Unexpected number of pattern binders. Expected " ++ show (length idxss)
                                                 ++ " got " ++ show (nestLength ps)
        (params, UnitE) <- inferParams sourceName (Abs paramBs UnitE)
        constrainVarTy v $ TypeCon sourceName dataDefName params
        x <- cheapNormalize =<< zonk (Var v)
        xs <- forM idxss \idxs -> normalizeNaryProj idxs x >>= emit . Atom
        bindLetPats ps xs cont
      _ -> throw TypeErr $ "sum type constructor in can't-fail pattern"
  UPatTable ps -> do
    elemTy <- freshType
    let n = fromIntegral (nestLength ps) :: Word32
    let iTy = FinConst n
    idxTy <- asIxType iTy
    ty <- getType $ Var v
    tabTy <- idxTy ==> elemTy
    constrainTypesEq ty tabTy
    xs <- forM [0 .. n - 1] \i -> do
      emit $ TabApp (Var v) [NewtypeCon (FinCon (NatVal n)) (NatVal $ fromIntegral i)]
    bindLetPats ps xs cont

checkAnn :: EmitsInf o => SourceName -> UAnn req i -> InfererM i o (CType o)
checkAnn binderSourceName ann = case ann of
  UAnn ty -> checkUType ty
  UNoAnn  -> do
    let desc = AnnotationInfVar binderSourceName
    TyVar <$> freshInferenceName desc TyKind

checkUType :: EmitsInf o => UType i -> InfererM i o (CType o)
checkUType t = do
  Type t' <- checkUParam TyKind t
  return t'

checkUParam :: EmitsInf o => Kind CoreIR o -> UType i -> InfererM i o (CAtom o)
checkUParam k uty@(WithSrcE pos _) = addSrcContext pos $
  withReducibleEmissions msg $ withoutEffects $ checkRho noHint uty (sink k)
  where msg = "Can't reduce type expression: " ++ pprint uty

inferTabCon :: forall i o. EmitsBoth o
  => NameHint -> [UExpr i] -> RequiredTy CType o -> InfererM i o (CAtom o)
inferTabCon hint xs reqTy = do
  let n = fromIntegral (length xs) :: Word32
  let finTy = FinConst n
  ctx <- srcPosCtx <$> getErrCtx
  let dataDictHole dTy = Just $ WhenIRE $ DictHole (AlwaysEqual ctx) dTy Full
  case reqTy of
    Infer -> do
      elemTy <- case xs of
        []    -> freshType
        (x:_) -> getType =<< inferRho noHint x
      ixTy <- asIxType finTy
      tabTy <- ixTy ==> elemTy
      xs' <- forM xs \x -> checkRho noHint x elemTy
      dTy <- DictTy <$> dataDictType elemTy
      liftM Var $ emitHinted hint $ TabCon (dataDictHole dTy) tabTy xs'
    Check tabTy -> do
      TabPiType b elemTy <- fromTabPiType True tabTy
      constrainTypesEq (binderType b) finTy
      xs' <- forM (enumerate xs) \(i, x) -> do
        let i' = NewtypeCon (FinCon (NatVal n)) (NatVal $ fromIntegral i) :: CAtom o
        elemTy' <- applySubst (b@>SubstVal i') elemTy
        checkRho noHint x elemTy'
      dTy <- case hoist b elemTy of
        HoistSuccess elemTy' -> DictTy <$> dataDictType elemTy'
        HoistFailure _ -> ignoreExcept <$> liftEnvReaderT do
          withFreshBinder noHint finTy \b' ->  do
            elemTy' <- applyRename (b@>binderName b') elemTy
            dTy <- DictTy <$> dataDictType elemTy'
            return $ Pi $ CorePiType ImplicitApp (UnaryNest (WithExpl (Inferred Nothing Unify) b')) Pure dTy
      liftM Var $ emitHinted hint $ TabCon (dataDictHole dTy) tabTy xs'

-- Bool flag is just to tweak the reported error message
fromTabPiType :: EmitsBoth o => Bool -> CType o -> InfererM i o (TabPiType CoreIR o)
fromTabPiType _ (TabPi piTy) = return piTy
fromTabPiType expectPi ty = do
  a <- freshType
  b <- freshType
  a' <- asIxType a
  piTy <- nonDepTabPiType a' b
  if expectPi then  constrainTypesEq (TabPi piTy) ty
              else  constrainTypesEq ty (TabPi piTy)
  return piTy

fromProdType :: EmitsBoth o => Int -> CType o -> InfererM i o [CType o]
fromProdType n (ProdTy ts) | length ts == n = return ts
fromProdType n ty = do
  ts <- mapM (const $ freshType) (replicate n ())
  constrainTypesEq (ProdTy ts) ty
  return ts

fromDepPairType :: EmitsBoth o => CType o -> InfererM i o (DepPairType CoreIR o)
fromDepPairType (DepPairTy t) = return t
fromDepPairType ty = throw TypeErr $ "Expected a dependent pair, but got: " ++ pprint ty

addEffects :: EmitsBoth o => EffectRow CoreIR o -> InfererM i o ()
addEffects eff = do
  allowed <- checkAllowedUnconditionally eff
  unless allowed $ do
    effsAllowed <- getAllowedEffects
    eff' <- openEffectRow eff
    constrainEq (Eff effsAllowed) (Eff eff')

checkAllowedUnconditionally :: EffectRow CoreIR o -> InfererM i o Bool
checkAllowedUnconditionally Pure = return True
checkAllowedUnconditionally eff = do
  eff' <- zonk eff
  effAllowed <- getAllowedEffects >>= zonk
  return $ case checkExtends effAllowed eff' of
    Failure _  -> False
    Success () -> True

openEffectRow :: EmitsBoth o => EffectRow CoreIR o -> InfererM i o (EffectRow CoreIR o)
openEffectRow (EffectRow effs NoTail) = extendEffRow effs <$> freshEff
openEffectRow effRow = return effRow

asIxType :: CType o -> InfererM i o (IxType CoreIR o)
asIxType ty = do
  dictTy <- DictTy <$> ixDictType ty
  ctx <- srcPosCtx <$> getErrCtx
  return $ IxType ty $ IxDictAtom $ DictHole (AlwaysEqual ctx) dictTy Full
{-# SCC asIxType #-}

-- === Solver ===

newtype SolverSubst n = SolverSubst (M.Map (CAtomName n) (CAtom n))

instance Pretty (SolverSubst n) where
  pretty (SolverSubst m) = pretty $ M.toList m

class (CtxReader1 m, EnvReader m) => Solver (m::MonadKind1) where
  zonk :: (SubstE AtomSubstVal e, SinkableE e) => e n -> m n (e n)
  extendSolverSubst :: CAtomName n -> CAtom n -> m n ()
  emitSolver :: EmitsInf n => SolverBinding n -> m n (CAtomName n)
  solveLocal :: (SinkableE e, HoistableE e, RenameE e)
             => (forall l. (EmitsInf l, Ext n l, Distinct l) => m l (e l))
             -> m n (e n)

type SolverOutMap = InfOutMap

data SolverOutFrag (n::S) (l::S) =
  SolverOutFrag (SolverEmissions n l) (Constraints l)
newtype Constraints n = Constraints (SnocList (CAtomName n, CAtom n))
        deriving (Monoid, Semigroup)
type SolverEmissions = RNest (BinderP (AtomNameC CoreIR) SolverBinding)

instance GenericE Constraints where
  type RepE Constraints = ListE (CAtomName `PairE` CAtom)
  fromE (Constraints xs) = ListE [PairE x y | (x,y) <- toList xs]
  {-# INLINE fromE #-}
  toE (ListE xs) = Constraints $ toSnocList $ [(x,y) | PairE x y <- xs]
  {-# INLINE toE #-}

instance SinkableE  Constraints
instance RenameE    Constraints
instance HoistableE Constraints
instance Pretty (Constraints n) where
  pretty (Constraints xs) = pretty $ unsnoc xs

instance GenericB SolverOutFrag where
  type RepB SolverOutFrag = PairB SolverEmissions (LiftB Constraints)
  fromB (SolverOutFrag em subst) = PairB em (LiftB subst)
  toB   (PairB em (LiftB subst)) = SolverOutFrag em subst

instance ProvesExt   SolverOutFrag
instance RenameB     SolverOutFrag
instance BindsNames  SolverOutFrag
instance SinkableB   SolverOutFrag

instance OutFrag SolverOutFrag where
  emptyOutFrag = SolverOutFrag REmpty mempty
  catOutFrags (SolverOutFrag em ss) (SolverOutFrag em' ss') =
    withExtEvidence em' $
      SolverOutFrag (em >>> em') (sink ss <> ss')

instance ExtOutMap InfOutMap SolverOutFrag where
  extendOutMap infOutMap outFrag =
    extendOutMap infOutMap $ liftSolverOutFrag outFrag

newtype SolverM (n::S) (a:: *) =
  SolverM { runSolverM' :: InplaceT SolverOutMap SolverOutFrag SearcherM n a }
  deriving (Functor, Applicative, Monad, MonadFail, Alternative, Searcher,
            ScopeReader, Fallible, CtxReader)

liftSolverM :: EnvReader m => SolverM n a -> m n (Except a)
liftSolverM cont = do
  env <- unsafeGetEnv
  Distinct <- getDistinct
  return do
    maybeResult <- runSearcherM $ runInplaceT (initInfOutMap env) $
                   runSolverM' $ cont
    case maybeResult of
      Nothing -> throw TypeErr "No solution"
      Just (_, result) -> return result
{-# INLINE liftSolverM #-}

instance EnvReader SolverM where
  unsafeGetEnv = SolverM do
    InfOutMap env _ _ _ _ <- getOutMapInplaceT
    return env
  {-# INLINE unsafeGetEnv #-}

newtype SolverEmission (n::S) (l::S) = SolverEmission (BinderP (AtomNameC CoreIR) SolverBinding n l)
instance ExtOutMap SolverOutMap SolverEmission where
  extendOutMap env (SolverEmission e) = env `extendOutMap` toEnvFrag e
instance ExtOutFrag SolverOutFrag SolverEmission where
  extendOutFrag (SolverOutFrag es substs) (SolverEmission e) =
    withSubscopeDistinct e $ SolverOutFrag (RNest es e) (sink substs)

instance Solver SolverM where
  extendSolverSubst v ty = SolverM $
    void $ extendTrivialInplaceT $
      SolverOutFrag REmpty (singleConstraint v ty)
  {-# INLINE extendSolverSubst #-}

  zonk e = SolverM do
    Distinct <- getDistinct
    solverOutMap <- getOutMapInplaceT
    return $ zonkWithOutMap solverOutMap $ sink e
  {-# INLINE zonk #-}

  emitSolver binding =
    SolverM $ freshExtendSubInplaceT (getNameHint @String "?") \b ->
      (SolverEmission (b:>binding), binderName b)
  {-# INLINE emitSolver #-}

  solveLocal cont = SolverM do
    results <- locallyMutableInplaceT do
      Distinct <- getDistinct
      EmitsInf <- fabricateEmitsInfEvidenceM
      runSolverM' cont
    Abs (SolverOutFrag unsolvedInfNames _) result <- return results
    case unsolvedInfNames of
      REmpty -> return result
      _      -> case hoist unsolvedInfNames result of
        HoistSuccess result' -> return result'
        HoistFailure vs ->
          throw TypeErr $ "Ambiguous type variables: " ++ pprint vs
  {-# INLINE solveLocal #-}

instance Unifier SolverM

freshInferenceName :: (EmitsInf n, Solver m) => InfVarDesc -> Kind CoreIR n -> m n (CAtomName n)
freshInferenceName desc k = do
  ctx <- srcPosCtx <$> getErrCtx
  emitSolver $ InfVarBound k (ctx, desc)
{-# INLINE freshInferenceName #-}

freshSkolemName :: (EmitsInf n, Solver m) => Kind CoreIR n -> m n (CAtomName n)
freshSkolemName k = emitSolver $ SkolemBound k
{-# INLINE freshSkolemName #-}

type Solver2 (m::MonadKind2) = forall i. Solver (m i)

emptySolverSubst :: SolverSubst n
emptySolverSubst = SolverSubst mempty

singleConstraint :: CAtomName n -> CAtom n -> Constraints n
singleConstraint v ty = Constraints $ toSnocList [(v, ty)]

-- TODO: put this pattern and friends in the Name library? Don't really want to
-- have to think about `eqNameColorRep` just to implement a partial map.
lookupSolverSubst :: forall c n. Color c => SolverSubst n -> Name c n -> AtomSubstVal c n
lookupSolverSubst (SolverSubst m) name =
  case eqColorRep of
    Nothing -> Rename name
    Just (ColorsEqual :: ColorsEqual c (AtomNameC CoreIR))-> case M.lookup name m of
      Nothing -> Rename name
      Just ty -> SubstVal ty

applySolverSubstE :: (SubstE AtomSubstVal e, Distinct n)
                  => Env n -> SolverSubst n -> e n -> e n
applySolverSubstE env solverSubst@(SolverSubst m) e =
  if M.null m then e else fmapNames env (lookupSolverSubst solverSubst) e

zonkWithOutMap :: (SubstE AtomSubstVal e, Distinct n)
               => InfOutMap n -> e n -> e n
zonkWithOutMap (InfOutMap bindings solverSubst _ _ _) e =
  applySolverSubstE bindings solverSubst e

liftSolverOutFrag :: Distinct l => SolverOutFrag n l -> InfOutFrag n l
liftSolverOutFrag (SolverOutFrag emissions subst) =
  InfOutFrag (liftSolverEmissions emissions) mempty subst

liftSolverEmissions :: Distinct l => SolverEmissions n l -> InfEmissions n l
liftSolverEmissions emissions =
  fmapRNest (\(b:>emission) -> (b:>RightE emission)) emissions

fmapRNest :: (forall ii ii'. b ii ii' -> b' ii ii')
          -> RNest b  i i'
          -> RNest b' i i'
fmapRNest _ REmpty = REmpty
fmapRNest f (RNest rest b) = RNest (fmapRNest f rest) (f b)

instance GenericE SolverSubst where
  -- XXX: this is a bit sketchy because it's not actually bijective...
  type RepE SolverSubst = ListE (PairE CAtomName CAtom)
  fromE (SolverSubst m) = ListE $ map (uncurry PairE) $ M.toList m
  {-# INLINE fromE #-}
  toE (ListE pairs) = SolverSubst $ M.fromList $ map fromPairE pairs
  {-# INLINE toE #-}

instance SinkableE SolverSubst where
instance RenameE SolverSubst where
instance HoistableE SolverSubst

constrainTypesEq :: EmitsInf o => CType o -> CType o -> InfererM i o ()
constrainTypesEq t1 t2 = constrainEq (Type t1) (Type t2) -- TODO: use a type class instead?

constrainEq :: EmitsInf o => CAtom o -> CAtom o -> InfererM i o ()
constrainEq t1 t2 = do
  t1' <- zonk t1
  t2' <- zonk t2
  msg <- liftEnvReaderM $ do
    ab <- renameForPrinting $ PairE t1' t2'
    return $ canonicalizeForPrinting ab \(Abs infVars (PairE t1Pretty t2Pretty)) ->
              "Expected: " ++ pprint t1Pretty
         ++ "\n  Actual: " ++ pprint t2Pretty
         ++ (case infVars of
               Empty -> ""
               _ -> "\n(Solving for: " ++ pprint (nestToList pprint infVars) ++ ")")
  void $ addContext msg $ liftSolverMInf $ unify t1' t2'

class (Alternative1 m, Searcher1 m, Fallible1 m, Solver m) => Unifier m

class (AlphaEqE e, SinkableE e, SubstE AtomSubstVal e) => Unifiable (e::E) where
  unifyZonked :: EmitsInf n => e n -> e n -> SolverM n ()

tryConstrainEq :: EmitsInf o => CAtom o -> CAtom o -> InfererM i o ()
tryConstrainEq t1 t2 = do
  constrainEq t1 t2 `catchErr` \errs -> case errs of
    Errs [Err TypeErr _ _] -> return ()
    _ -> throwErrs errs

unify :: (EmitsInf n, Unifiable e) => e n -> e n -> SolverM n ()
unify e1 e2 = do
  e1' <- zonk e1
  e2' <- zonk e2
  (unifyZonked e1' e2' <!> throw TypeErr "")
{-# INLINE unify #-}
{-# SCC unify #-}

instance Unifiable (Atom CoreIR) where
  unifyZonked e1 e2 = confuseGHC >>= \_ -> case sameConstructor e1 e2 of
    False -> case (e1, e2) of
      (t, Var v) -> extendSolution v t
      (Var v, t) -> extendSolution v t
      _ -> empty
    True -> case (e1, e2) of
      (Var v', Var v) -> if v == v' then return () else extendSolution v e1 <|> extendSolution v' e2
      (Eff eff, Eff eff') -> unify eff eff'
      (Type t, Type t') -> case (t, t') of
        (Pi piTy, Pi piTy') -> unify piTy piTy'
        (TabPi piTy, TabPi piTy') -> unifyTabPiType piTy piTy'
        (TC con, TC con') -> do
          GenericOpRep name  ts  xs  [] <- return $ fromEGenericOpRep con
          GenericOpRep name' ts' xs' [] <- return $ fromEGenericOpRep con'
          guard $ name == name' && length ts == length ts' && length xs == length xs'
          zipWithM_ unify (Type <$> ts) (Type <$> ts')
          zipWithM_ unify xs xs'
        (DictTy d, DictTy d') -> unify d d'
        (NewtypeTyCon con, NewtypeTyCon con') -> unify con con'
        _ -> unifyEq t t'
      _ -> unifyEq e1 e2

instance Unifiable DictType where
  unifyZonked (DictType _ c params) (DictType _ c' params') =
    guard (c == c') >> zipWithM_ unify params params'
  {-# INLINE unifyZonked #-}

instance Unifiable NewtypeTyCon where
  unifyZonked e1 e2 = case (e1, e2) of
    (Nat, Nat) -> return ()
    (Fin n, Fin n') -> unify n n'
    (EffectRowKind, EffectRowKind) -> return ()
    (UserADTType _ c params, UserADTType _ c' params') -> guard (c == c') >> unify params params'
    _ -> empty

instance Unifiable (IxType CoreIR) where
  -- We ignore the dictionaries because we assume coherence
  unifyZonked (IxType t _) (IxType t' _) = unifyZonked t t'

-- TODO: do this directly rather than going via `CAtom` using `Type`. We just
-- need to deal with `TyVar`.
instance Unifiable (Type CoreIR) where
  unifyZonked t t' = unifyZonked (Type t) (Type t')

instance Unifiable TyConParams where
  -- We ignore the dictionaries because we assume coherence
  unifyZonked ps ps' = zipWithM_ unify (ignoreSynthParams ps) (ignoreSynthParams ps')

instance Unifiable (EffectRow CoreIR) where
  unifyZonked x1 x2 =
        unifyDirect x1 x2
    <|> unifyDirect x2 x1
    <|> unifyZip x1 x2

   where
     unifyDirect :: EmitsInf n => EffectRow CoreIR n -> EffectRow CoreIR n -> SolverM n ()
     unifyDirect r@(EffectRow effs' mv') (EffectRow effs (EffectRowTail v)) | null (eSetToList effs) =
       case mv' of
         EffectRowTail v' | v == v' -> guard $ null $ eSetToList effs'
         _ -> extendSolution v (Eff r)
     unifyDirect _ _ = empty
     {-# INLINE unifyDirect #-}

     unifyZip :: EmitsInf n => EffectRow CoreIR n -> EffectRow CoreIR n -> SolverM n ()
     unifyZip r1 r2 = case (r1, r2) of
       (EffectRow effs1 t1, EffectRow effs2 t2) | not (eSetNull effs1 || eSetNull effs2) -> do
         let extras1 = effs1 `eSetDifference` effs2
         let extras2 = effs2 `eSetDifference` effs1
         newRow <- freshEff
         unify (EffectRow mempty t1) (extendEffRow extras2 newRow)
         unify (extendEffRow extras1 newRow) (EffectRow mempty t2)
       _ -> unifyEq r1 r2

unifyEq :: AlphaEqE e => e n -> e n -> SolverM n ()
unifyEq e1 e2 = guard =<< alphaEq e1 e2
{-# INLINE unifyEq #-}

instance Unifiable CorePiType where
  unifyZonked (CorePiType appExpl1 bsTop1 eff1 ty1)
              (CorePiType appExpl2 bsTop2 eff2 ty2) = do
    unless (appExpl1 == appExpl2) empty
    go (Abs bsTop1 (PairE eff1 ty1)) (Abs bsTop2 (PairE eff2 ty2))
   where
    go :: EmitsInf n
       => Abs (Nest (WithExpl CBinder)) (PairE (EffectRow CoreIR) CType) n
       -> Abs (Nest (WithExpl CBinder)) (PairE (EffectRow CoreIR) CType) n
       -> SolverM n ()
    go (Abs Empty (PairE e1 t1)) (Abs Empty (PairE e2 t2)) = unify t1 t2 >> unify e1 e2
    go (Abs (Nest (WithExpl expl1 (b1:>t1)) bs1) rest1)
       (Abs (Nest (WithExpl expl2 (b2:>t2)) bs2) rest2) = do
      unless (expl1 == expl2) empty
      unify t1 t2
      v <- freshSkolemName t1
      ab1 <- zonk =<< applyRename (b1@>v) (Abs bs1 rest1)
      ab2 <- zonk =<< applyRename (b2@>v) (Abs bs2 rest2)
      go ab1 ab2
    go _ _ = empty

unifyTabPiType :: EmitsInf n => TabPiType CoreIR n -> TabPiType CoreIR n -> SolverM n ()
unifyTabPiType (TabPiType b1 ty1) (TabPiType b2 ty2) = do
  let ann1 = binderType b1
  let ann2 = binderType b2
  unify ann1 ann2
  v <- freshSkolemName ann1
  ty1' <- applyRename (b1@>v) ty1
  ty2' <- applyRename (b2@>v) ty2
  unify ty1'  ty2'

extendSolution :: CAtomName n -> CAtom n -> SolverM n ()
extendSolution v t =
  isInferenceName v >>= \case
    True -> do
      when (v `isFreeIn` t) $ throw TypeErr $ "Occurs check failure: " ++ pprint (v, t)
      -- When we unify under a pi binder we replace its occurrences with a
      -- skolem variable. We don't want to unify with terms containing these
      -- variables because that would mean inferring dependence, which is a can
      -- of worms.
      forM_ (freeAtomVarsList t) \fv ->
        whenM (isSkolemName fv) $ throw TypeErr $ "Can't unify with skolem vars"
      extendSolverSubst v t
    False -> empty

isInferenceName :: EnvReader m => CAtomName n -> m n Bool
isInferenceName v = lookupEnv v >>= \case
  AtomNameBinding (SolverBound (InfVarBound _ _)) -> return True
  _ -> return False
{-# INLINE isInferenceName #-}

isSkolemName :: EnvReader m => CAtomName n -> m n Bool
isSkolemName v = lookupEnv v >>= \case
  AtomNameBinding (SolverBound (SkolemBound _)) -> return True
  _ -> return False
{-# INLINE isSkolemName #-}

freshType :: (EmitsInf n, Solver m) => m n (CType n)
freshType = TyVar <$> freshInferenceName MiscInfVar TyKind
{-# INLINE freshType #-}

freshAtom :: (EmitsInf n, Solver m) => Type CoreIR n -> m n (CAtom n)
freshAtom t = Var <$> freshInferenceName MiscInfVar t
{-# INLINE freshAtom #-}

freshEff :: (EmitsInf n, Solver m) => m n (EffectRow CoreIR n)
freshEff = EffectRow mempty . EffectRowTail <$> freshInferenceName MiscInfVar EffKind
{-# INLINE freshEff #-}

renameForPrinting :: (EnvReader m, HoistableE e, SinkableE e, RenameE e)
                   => e n -> m n (Abs (Nest (AtomNameBinder CoreIR)) e n)
renameForPrinting e = do
  infVars <- filterM isInferenceVar $ freeAtomVarsList e
  let ab = abstractFreeVarsNoAnn infVars e
  let hints = take (length infVars) $ map getNameHint $
                map (:[]) ['a'..'z'] ++ map show [(0::Int)..]
  Distinct <- getDistinct
  scope <- toScope <$> unsafeGetEnv  -- TODO: figure out how to do it safely
  return $ withManyFresh hints scope \bs' ->
    runScopeReaderM (scope `extendOutMap` toScopeFrag bs') do
      Abs bsAbs eAbs <- sinkM ab
      e' <- applyRename (bsAbs@@>nestToNames bs') eAbs
      return $ Abs bs' e'

-- === dictionary synthesis ===

synthTopE :: (EnvReader m, Fallible1 m, DictSynthTraversable e) => e n -> m n (e n)
synthTopE block = do
  (liftExcept =<<) $ liftDictSynthTraverserM $ dsTraverse block
{-# SCC synthTopE #-}

synthTyConDef :: (EnvReader m, Fallible1 m) => TyConDef n -> m n (TyConDef n)
synthTyConDef (TyConDef sn rbs body) = (liftExcept =<<) $ liftDictSynthTraverserM do
  let bs = fmapNest (\(RolePiBinder _ b) -> b) rbs
  let roles = nestToList (\(RolePiBinder role _) -> role) rbs
  dsTraverseExplBinders bs \bs' -> do
    body' <- dsTraverse body
    let rbs' = zipWithNest bs' roles \b role -> RolePiBinder role b
    return $ TyConDef sn rbs' body'
{-# SCC synthTyConDef #-}

-- Given a simplified dict (an Atom of type `DictTy _` in the
-- post-simplification IR), and a requested, more general, dict type, generalize
-- the dict to match the more general type. This is only possible because we
-- require that instances are polymorphic in data-role parameters. It would be
-- valid to implement `generalizeDict` by re-synthesizing the whole dictionary,
-- but we know that the derivation tree has to be the same, so we take the
-- shortcut of just generalizing the data parameters.
generalizeDict :: (EnvReader m) => CType n -> Dict n -> m n (Dict n)
generalizeDict ty dict = do
  result <- liftSolverM $ solveLocal $ generalizeDictAndUnify (sink ty) (sink dict)
  case result of
    Failure e -> error $ "Failed to generalize " ++ pprint dict
      ++ " to " ++ pprint ty ++ " because " ++ pprint e
    Success ans -> return ans

generalizeDictAndUnify :: EmitsInf n => CType n -> Dict n -> SolverM n (Dict n)
generalizeDictAndUnify ty dict = do
  dict' <- generalizeDictRec dict
  dictTy <- getType dict'
  unify ty dictTy
  zonk dict'

generalizeDictRec :: EmitsInf n => Dict n -> SolverM n (Dict n)
generalizeDictRec dict = do
  -- TODO: we should be able to avoid the normalization here . We only need it
  -- because we sometimes end up with superclass projections. But they shouldn't
  -- really be allowed to occur in the post-simplification IR.
  DictCon dict' <- cheapNormalize dict
  DictCon <$> case dict' of
    InstanceDict instanceName args -> do
      InstanceDef _ bs _ _ <- lookupInstanceDef instanceName
      args' <- generalizeInstanceArgs bs args
      return $ InstanceDict instanceName args'
    IxFin _ -> IxFin <$> Var <$> freshInferenceName MiscInfVar NatTy
    InstantiatedGiven _ _ -> notSimplifiedDict
    SuperclassProj _ _    -> notSimplifiedDict
    DataData ty           -> DataData <$> TyVar <$> freshInferenceName MiscInfVar ty
    where notSimplifiedDict = error $ "Not a simplified dict: " ++ pprint dict

generalizeInstanceArgs :: EmitsInf n => RolePiBinders n l -> [CAtom n] -> SolverM n [CAtom n]
generalizeInstanceArgs Empty [] = return []
generalizeInstanceArgs (Nest (RolePiBinder role (WithExpl _ (b:>ty))) bs) (arg:args) = do
  arg' <- case role of
    -- XXX: for `TypeParam` we can just emit a fresh inference name rather than
    -- traversing the whole type like we do in `Generalize.hs`. The reason is
    -- that it's valid to implement `generalizeDict` by synthesizing an entirely
    -- fresh dictionary, and if we were to do that, we would infer this type
    -- parameter exactly as we do here, using inference.
    TypeParam -> Var <$> freshInferenceName MiscInfVar TyKind
    DictParam -> generalizeDictAndUnify ty arg
    DataParam -> Var <$> freshInferenceName MiscInfVar ty
  Abs bs' UnitE <- applySubst (b@>SubstVal arg') (Abs bs UnitE)
  args' <- generalizeInstanceArgs bs' args
  return $ arg':args'
generalizeInstanceArgs _ _ = error "zip error"

synthInstanceDefAndAddSynthCandidate
  :: (Mut n, TopBuilder m, EnvReader m,  Fallible1 m) => InstanceDef n -> m n (InstanceName n)
synthInstanceDefAndAddSynthCandidate def@(InstanceDef className bs params (InstanceBody superclasses _)) = do
  let emptyDef = InstanceDef className bs params $ InstanceBody superclasses []
  instanceName <- emitInstanceDef emptyDef
  addInstanceSynthCandidate className instanceName
  synthInstanceDefRec instanceName def
  return instanceName

emitInstanceDef :: (Mut n, TopBuilder m) => InstanceDef n -> m n (Name InstanceNameC n)
emitInstanceDef instanceDef@(InstanceDef className _ _ _) = do
  ty <- getInstanceType instanceDef
  emitBinding (getNameHint className) $ InstanceBinding instanceDef ty

type InstanceDefAbsBodyT =
      ((ListE CAtom) `PairE` (ListE CAtom) `PairE` (ListE CAtom) `PairE` (ListE CAtom))

pattern InstanceDefAbsBody :: [CAtom n] -> [CAtom n] -> [CAtom n] -> [CAtom n]
                           -> InstanceDefAbsBodyT n
pattern InstanceDefAbsBody params superclasses doneMethods todoMethods =
  ListE params `PairE` (ListE superclasses) `PairE` (ListE doneMethods) `PairE` (ListE todoMethods)

type InstanceDefAbsT = Abs (Nest RolePiBinder) InstanceDefAbsBodyT

pattern InstanceDefAbs :: Nest RolePiBinder h n -> [CAtom n] -> [CAtom n] -> [CAtom n] -> [CAtom n]
                       -> InstanceDefAbsT h
pattern InstanceDefAbs bs params superclasses doneMethods todoMethods =
  Abs bs (InstanceDefAbsBody params superclasses doneMethods todoMethods)

synthInstanceDefRec
  :: (Mut n, TopBuilder m, EnvReader m,  Fallible1 m) => InstanceName n -> InstanceDef n -> m n ()
synthInstanceDefRec instanceName (InstanceDef className bs params (InstanceBody superclasses methods)) = do
  let ab = InstanceDefAbs bs params superclasses [] methods
  recur ab className instanceName
  where
    recur :: (Mut n, TopBuilder m, EnvReader m, Fallible1 m)
          => InstanceDefAbsT n -> ClassName n -> InstanceName n -> m n ()
    recur (InstanceDefAbs _ _ _ _ []) _ _ = return ()
    recur ab cname iname = do
      (def, ab') <- liftExceptEnvReaderM $ refreshAbs ab
        \bs' (InstanceDefAbsBody ps scs doneMethods (m:ms)) -> do
          EnvReaderT $ ReaderT \(Distinct, env) -> do
            let env' = extendSynthCandidatess bs' env
            flip runReaderT (Distinct, env') $ runEnvReaderT' do
              m' <- synthTopE m
              let doneMethods' = doneMethods ++ [m']
              let ab' = InstanceDefAbs bs' ps scs doneMethods' ms
              let def = InstanceDef cname bs' ps $ InstanceBody scs doneMethods'
              return (def, ab')
      updateTopEnv $ UpdateInstanceDef iname def
      recur ab' cname iname

synthInstanceDef
  :: (EnvReader m, Fallible1 m) => InstanceDef n -> m n (InstanceDef n)
synthInstanceDef (InstanceDef className bs params body) = do
  liftExceptEnvReaderM $ refreshAbs (Abs bs (ListE params `PairE` body))
    \bs' (ListE params' `PairE` InstanceBody superclasses methods) -> do
       EnvReaderT $ ReaderT \(Distinct, env) -> do
         let env' = extendSynthCandidatess bs' env
         flip runReaderT (Distinct, env') $ runEnvReaderT' do
           methods' <- mapM synthTopE methods
           return $ InstanceDef className bs' params' $ InstanceBody superclasses methods'

-- main entrypoint to dictionary synthesizer
trySynthTerm :: (Fallible1 m, EnvReader m) => CType n -> RequiredMethodAccess -> m n (SynthAtom n)
trySynthTerm ty reqMethodAccess = do
  hasInferenceVars ty >>= \case
    True -> throw TypeErr "Can't synthesize a dictionary for a type with inference vars"
    False -> do
      synthTy <- liftExcept $ typeAsSynthType ty
      solutions <- liftSyntherM $ synthTerm synthTy reqMethodAccess
      case solutions of
        [] -> throw TypeErr $ "Couldn't synthesize a class dictionary for: " ++ pprint ty
        [d] -> cheapNormalize d -- normalize to reduce code size
        _ -> throw TypeErr $ "Multiple candidate class dictionaries for: " ++ pprint ty
{-# SCC trySynthTerm #-}

type SynthAtom = CAtom
type SynthPiType = Abs (Nest (WithExpl CBinder)) DictType
data SynthType n =
   SynthDictType (DictType n)
 | SynthPiType (SynthPiType n)
   deriving (Show, Generic)

data Givens n = Givens { fromGivens :: HM.HashMap (EKey SynthType n) (SynthAtom n) }

class (Alternative1 m, Searcher1 m, EnvReader m, EnvExtender m)
    => Synther m where
  getGivens :: m n (Givens n)
  withGivens :: Givens n -> m n a -> m n a

newtype SyntherM (n::S) (a:: *) = SyntherM
  { runSyntherM' :: OutReaderT Givens (EnvReaderT []) n a }
  deriving ( Functor, Applicative, Monad, EnvReader, EnvExtender
           , ScopeReader, MonadFail
           , Alternative, Searcher, OutReader Givens)

instance Synther SyntherM where
  getGivens = askOutReader
  {-# INLINE getGivens #-}
  withGivens givens cont = localOutReader givens cont
  {-# INLINE withGivens #-}

liftSyntherM :: EnvReader m => SyntherM n a -> m n [a]
liftSyntherM cont =
  liftEnvReaderT do
    initGivens <- givensFromEnv
    runOutReaderT initGivens $ runSyntherM' cont
{-# INLINE liftSyntherM #-}

givensFromEnv :: EnvReader m => m n (Givens n)
givensFromEnv = do
  givens <- getLambdaDicts
  getSuperclassClosure (Givens HM.empty) (Var <$> givens)
{-# SCC givensFromEnv #-}

extendGivens :: Synther m => [SynthAtom n] -> m n a -> m n a
extendGivens newGivens cont = do
  prevGivens <- getGivens
  finalGivens <- getSuperclassClosure prevGivens newGivens
  withGivens finalGivens cont
{-# INLINE extendGivens #-}

getSynthType :: EnvReader m => SynthAtom n -> m n (SynthType n)
getSynthType x = ignoreExcept . typeAsSynthType <$> getType x
{-# INLINE getSynthType #-}

typeAsSynthType :: CType n -> Except (SynthType n)
typeAsSynthType = \case
  DictTy dictTy -> return $ SynthDictType dictTy
  Pi (CorePiType ImplicitApp bs Pure (DictTy d)) -> return $ SynthPiType (Abs bs d)
  ty -> Failure $ Errs [Err TypeErr mempty $ "Can't synthesize terms of type: " ++ pprint ty]
{-# SCC typeAsSynthType #-}

getSuperclassClosure :: EnvReader m => Givens n -> [SynthAtom n] -> m n (Givens n)
getSuperclassClosure givens newGivens = do
  Distinct <- getDistinct
  env <- unsafeGetEnv
  return $ getSuperclassClosurePure env givens newGivens
{-# INLINE getSuperclassClosure #-}

getSuperclassClosurePure
  :: Distinct n => Env n -> Givens n -> [SynthAtom n] -> Givens n
getSuperclassClosurePure env givens newGivens =
  snd $ runState (runEnvReaderT env (mapM_ visitGiven newGivens)) givens
  where
    visitGiven :: SynthAtom n -> EnvReaderT (State (Givens n)) n ()
    visitGiven x = alreadyVisited x >>= \case
      True -> return ()
      False -> do
        markAsVisited x
        parents <- getDirectSuperclasses x
        mapM_ visitGiven parents

    alreadyVisited :: SynthAtom n -> EnvReaderT (State (Givens n)) n Bool
    alreadyVisited x = do
      Givens m <- get
      ty <- getSynthType x
      return $ EKey ty `HM.member` m

    markAsVisited :: SynthAtom n -> EnvReaderT (State (Givens n)) n ()
    markAsVisited x = do
      ty <- getSynthType x
      modify \(Givens m) -> Givens $ HM.insert (EKey ty) x m

    getDirectSuperclasses :: SynthAtom n -> EnvReaderT (State (Givens n)) n [SynthAtom n]
    getDirectSuperclasses synthExpr = do
      synthTy <- getSynthType synthExpr
      superclasses <- case synthTy of
        SynthPiType _ -> return []
        SynthDictType (DictType _ className _) -> do
          ClassDef _ _ _ _ superclassBs _ <- lookupClassDef className
          return $ nestToList (const ()) superclassBs
      return $ enumerate superclasses <&> \(i, ()) -> DictCon $ SuperclassProj synthExpr i

synthTerm :: SynthType n -> RequiredMethodAccess -> SyntherM n (SynthAtom n)
synthTerm targetTy reqMethodAccess = confuseGHC >>= \_ -> case targetTy of
  SynthPiType ab -> do
    ab' <- withGivenBinders ab \bs targetTy' -> do
      Abs bs <$> synthTerm (SynthDictType targetTy') reqMethodAccess
    Abs bs synthExpr <- return ab'
    liftM Lam $ coreLamExpr ImplicitApp $ Abs bs $ PairE Pure (AtomicBlock synthExpr)
  SynthDictType dictTy -> case dictTy of
    DictType "Ix" _ [Type (NewtypeTyCon (Fin n))] -> return $ DictCon $ IxFin n
    DictType "Data" _ [Type t] -> do
      void (synthDictForData dictTy <!> synthDictFromGiven dictTy)
      return $ DictCon $ DataData t
    _ -> do
      dict <- synthDictFromInstance dictTy <!> synthDictFromGiven dictTy
      case dict of
        DictCon (InstanceDict instanceName _) -> do
          isReqMethodAccessAllowed <- reqMethodAccess `isMethodAccessAllowedBy` instanceName
          if isReqMethodAccessAllowed
            then return dict
            else empty
        _ -> return dict
{-# SCC synthTerm #-}

withGivenBinders
  :: (SinkableE e, RenameE e) => Abs (Nest (WithExpl CBinder)) e n
  -> (forall l. DExt n l => Nest (WithExpl CBinder) n l -> e l -> SyntherM l a)
  -> SyntherM n a
withGivenBinders (Abs bsTop e) contTop =
  runSubstReaderT idSubst $ go bsTop \bsTop' -> do
    e' <- renameM e
    liftSubstReaderT $ contTop bsTop' e'
 where
   go :: Nest (WithExpl CBinder) i i'
      -> (forall o'. DExt o o' => Nest (WithExpl CBinder) o o' -> SubstReaderT Name SyntherM i' o' a)
      -> SubstReaderT Name SyntherM i o a
   go bs cont = case bs of
     Empty -> getDistinct >>= \Distinct -> cont Empty
     Nest (WithExpl expl b) rest -> do
       argTy <- renameM $ binderType b
       withFreshBinder (getNameHint b) argTy \b' -> do
         givens <- case expl of
           Inferred _ (Synth _) -> return [Var $ binderName b']
           _ -> return []
         s <- getSubst
         liftSubstReaderT $ extendGivens givens $
           runSubstReaderT (s <>> b@>binderName b') $
             go rest \rest' -> cont (Nest (WithExpl expl b') rest')

isMethodAccessAllowedBy :: EnvReader m =>  RequiredMethodAccess -> InstanceName n -> m n Bool
isMethodAccessAllowedBy access instanceName = do
  InstanceDef className _ _ (InstanceBody _ methods) <- lookupInstanceDef instanceName
  let numInstanceMethods = length methods
  ClassDef _ _ _ _ _ methodTys <- lookupClassDef className
  let numClassMethods = length methodTys
  case access of
    Full                  -> return $ numClassMethods == numInstanceMethods
    Partial numReqMethods -> return $ numReqMethods   <= numInstanceMethods

synthDictFromGiven :: DictType n -> SyntherM n (SynthAtom n)
synthDictFromGiven targetTy = do
  givens <- ((HM.elems . fromGivens) <$> getGivens)
  asum $ givens <&> \given -> do
    getSynthType given >>= \case
      SynthDictType givenDictTy -> do
        guard =<< alphaEq targetTy givenDictTy
        return given
      SynthPiType givenPiTy -> do
        args <- instantiateSynthArgs targetTy givenPiTy
        return $ DictCon $ InstantiatedGiven given args

synthDictFromInstance :: DictType n -> SyntherM n (SynthAtom n)
synthDictFromInstance targetTy@(DictType _ targetClass _) = do
  instances <- getInstanceDicts targetClass
  asum $ instances <&> \candidate -> do
    -- CorePiType _ bs _ (DictTy candidateTy) <- lookupInstanceTy candidate
    instanceBinding <- lookupInstanceBinding candidate
    case instanceBinding of
      InstanceBinding (InstanceDef _ _ _ _) (CorePiType _ bs _ (DictTy candidateTy)) -> do
        args <- instantiateSynthArgs targetTy $ Abs bs candidateTy
        return $ DictCon $ InstanceDict candidate args
      _ -> error "should not occur"

instantiateSynthArgs :: DictType n -> SynthPiType n -> SyntherM n [CAtom n]
instantiateSynthArgs targetTop (Abs bsTop resultTyTop) = do
  ListE args <- (liftExceptAlt =<<) $ liftSolverM $ solveLocal do
    args <- runSubstReaderT idSubst $ go (sink targetTop) (sink $ Abs bsTop resultTyTop)
    zonk $ ListE args
  forM args \case
    DictHole _ argTy req -> liftExceptAlt (typeAsSynthType argTy) >>= flip synthTerm req
    arg -> return arg
 where
   go :: EmitsInf o
      => DictType o -> Abs (Nest (WithExpl CBinder)) DictType i
      -> SubstReaderT AtomSubstVal SolverM i o [CAtom o]
   go target (Abs bs proposed) = case bs of
     Empty -> do
       proposed' <- substM proposed
       liftSubstReaderT $ unify target proposed'
       return []
     Nest (WithExpl expl b) rest -> do
       argTy <- substM $ binderType b
       arg <- liftSubstReaderT case expl of
         Explicit -> error "instances shouldn't have explicit args"
         Inferred _ Unify -> Var <$> freshInferenceName MiscInfVar argTy
         Inferred _ (Synth req) -> return $ DictHole (AlwaysEqual Nothing) argTy req
       liftM (arg:) $ extendSubst (b@>SubstVal arg) $ go target (Abs rest proposed)

synthDictForData :: forall n. DictType n -> SyntherM n (SynthAtom n)
synthDictForData dictTy@(DictType "Data" dName [Type ty]) = case ty of
  -- TODO Deduplicate vs CheckType.checkDataLike
  -- The "Var" case is different
  TyVar _ -> synthDictFromGiven dictTy
  TabPi (TabPiType b eltTy) -> recurBinder (Abs b eltTy) >> success
  DepPairTy (DepPairType _ b@(_:>l) r) -> do
    recur l >> recurBinder (Abs b r) >> success
  NewtypeTyCon nt -> do
    (_, ty') <- unwrapNewtypeType nt
    recur ty' >> success
  TC con -> case con of
    BaseType _       -> success
    ProdType as      -> mapM_ recur as >> success
    SumType  cs      -> mapM_ recur cs >> success
    RefType _ _      -> success
    HeapType         -> success
    _ -> notData
  _   -> notData
  where
    recur ty' = synthDictForData $ DictType "Data" dName [Type ty']
    recurBinder :: (RenameB b, BindsEnv b) => Abs b CType n -> SyntherM n (SynthAtom n)
    recurBinder bAbs = refreshAbs bAbs \b' ty'' -> do
      ans <- synthDictForData $ DictType "Data" (sink dName) [Type ty'']
      return $ ignoreHoistFailure $ hoist b' ans
    notData = empty
    success = return $ DictCon $ DataData ty
synthDictForData dictTy = error $ "Malformed Data dictTy " ++ pprint dictTy

instance GenericE Givens where
  type RepE Givens = HashMapE (EKey SynthType) SynthAtom
  fromE (Givens m) = HashMapE m
  {-# INLINE fromE #-}
  toE (HashMapE m) = Givens m
  {-# INLINE toE #-}

instance SinkableE Givens where

-- === Dictionary synthesis traversal ===

liftDictSynthTraverserM
  :: EnvReader m
  => DictSynthTraverserM n n a
  -> m n (Except a)
liftDictSynthTraverserM m = do
  (ans, LiftE errs) <- liftM runHardFail $ liftBuilderT $
    runStateT1 (runSubstReaderT idSubst $ runDictSynthTraverserM m) (LiftE $ Errs [])
  return $ case errs of
    Errs [] -> Success ans
    _       -> Failure errs

newtype DictSynthTraverserM i o a =
  DictSynthTraverserM
  { runDictSynthTraverserM ::
      SubstReaderT Name (StateT1 (LiftE Errs) (BuilderM CoreIR)) i o a}
  deriving (MonadFail, Fallible, Functor, Applicative, Monad, ScopeReader,
            EnvReader, EnvExtender, Builder CoreIR, SubstReader Name,
            ScopableBuilder CoreIR, MonadState (LiftE Errs o))

instance NonAtomRenamer (DictSynthTraverserM i o) i o where renameN = renameM
instance Visitor (DictSynthTraverserM i o) CoreIR i o where
  visitType = dsTraverse
  visitAtom = dsTraverse
  visitPi   = visitPiDefault
  visitLam  = visitLamNoEmits
instance ExprVisitorNoEmits (DictSynthTraverserM i o) CoreIR i o where
  visitExprNoEmits = visitGeneric

class DictSynthTraversable (e::E) where
  dsTraverse :: e i -> DictSynthTraverserM i o (e o)

instance DictSynthTraversable CAtom where
  dsTraverse atom = case atom of
    DictHole (AlwaysEqual ctx) ty access -> do
      ty' <- cheapNormalize =<< dsTraverse ty
      ans <- liftEnvReaderT $ addSrcContext ctx $ trySynthTerm ty' access
      case ans of
        Failure errs -> put (LiftE errs) >> renameM atom
        Success d    -> return d
    Lam (CoreLamExpr piTy@(CorePiType _ bsPi _ _) (LamExpr bsLam body)) -> do
      Pi piTy' <- dsTraverse $ Pi piTy
      let (expls, _) = unzipExpls bsPi
      lam' <- dsTraverseExplBinders (zipExpls expls bsLam) \bsLamExpl' -> do
        let (_, bsLam') = unzipExpls bsLamExpl'
        LamExpr bsLam' <$> dsTraverse body
      return $ Lam $ CoreLamExpr piTy' lam'
    Var _          -> renameM atom
    SimpInCore _   -> renameM atom
    ProjectElt _ _ -> renameM atom
    _ -> visitAtomPartial atom

instance DictSynthTraversable CType where
  dsTraverse ty = case ty of
    Pi (CorePiType appExpl bs effs resultTy) -> Pi <$>
      dsTraverseExplBinders bs \bs' -> do
        CorePiType appExpl bs' <$> renameM effs <*> dsTraverse resultTy
    TyVar _          -> renameM ty
    ProjectEltTy _ _ -> renameM ty
    _ -> visitTypePartial ty

instance DictSynthTraversable DataConDefs where dsTraverse = visitGeneric
instance DictSynthTraversable (Block CoreIR) where
  dsTraverse = visitBlockNoEmits

dsTraverseExplBinders
  :: Nest (WithExpl CBinder) i i'
  -> (forall o'. DExt o o' => Nest (WithExpl CBinder) o o' -> DictSynthTraverserM i' o' a)
  -> DictSynthTraverserM i o a
dsTraverseExplBinders Empty cont = getDistinct >>= \Distinct -> cont Empty
dsTraverseExplBinders (Nest (WithExpl expl b) bs) cont = do
  ty <- dsTraverse $ binderType b
  withFreshBinder (getNameHint b) ty \b' -> do
    let v = binderName b'
    extendSynthCandidatesDict expl v $ extendRenamer (b@>v) do
      dsTraverseExplBinders bs \bs' -> cont $ Nest (WithExpl expl b') bs'

extendSynthCandidatesDict :: Explicitness -> CAtomName n -> DictSynthTraverserM i n a -> DictSynthTraverserM i n a
extendSynthCandidatesDict c v cont = DictSynthTraverserM do
  SubstReaderT $ ReaderT \env -> StateT1 \s -> BuilderT do
    extendInplaceTLocal (extendSynthCandidates c v) $ runBuilderT' $
      runStateT1 (runSubstReaderT env $ runDictSynthTraverserM $ cont) s
{-# INLINE extendSynthCandidatesDict #-}

-- === Inference-specific builder patterns ===

-- The higher-order functions in Builder, like `buildLam` can't be easily used
-- in inference because they don't allow for the emission of inference
-- variables, which must be handled each time we leave a scope. In an earlier
-- version we tried to put this logic in the implementation of InfererM's
-- instance of Builder, but it forced us to overfit the Builder API to satisfy
-- the needs of inference, like adding `SubstE AtomSubstVal e` constraints in
-- various places.

buildBlockInf
  :: EmitsInf n
  => (forall l. (EmitsBoth l, DExt n l) => InfererM i l (CAtom l))
  -> InfererM i n (CBlock n)
buildBlockInf cont = buildDeclsInf (cont >>= withType) >>= computeAbsEffects >>= absToBlock
{-# INLINE buildBlockInf #-}

buildBlockInfWithRecon
  :: (EmitsInf n, RenameE e, HoistableE e, SinkableE e)
  => (forall l. (EmitsBoth l, DExt n l) => InfererM i l (e l))
  -> InfererM i n (PairE CBlock (ReconAbs CoreIR e) n)
buildBlockInfWithRecon cont = do
  ab <- buildDeclsInfUnzonked cont
  (declsResult, recon) <- refreshAbs ab \decls result -> do
    (newResult, recon) <- telescopicCapture decls result
    return (Abs decls newResult, recon)
  block <- makeBlockFromDecls declsResult
  return $ PairE block recon
{-# INLINE buildBlockInfWithRecon #-}

buildTabPiInf
  :: EmitsInf n
  => NameHint -> IxType CoreIR n
  -> (forall l. (EmitsInf l, Ext n l) => CAtomName l -> InfererM i l (CType l))
  -> InfererM i n (TabPiType CoreIR n)
buildTabPiInf hint ixTy body = do
  Abs (WithExpl _ (b:>_)) resultTy <-
    buildAbsInf hint Explicit (ixTypeType ixTy) \v ->
      withoutEffects $ body v
  return $ TabPiType (b:>ixTy) resultTy

buildDepPairTyInf
  :: EmitsInf n
  => NameHint -> DepPairExplicitness -> CType n
  -> (forall l. (EmitsInf l, Ext n l) => CAtomName l -> InfererM i l (CType l))
  -> InfererM i n (DepPairType CoreIR n)
buildDepPairTyInf hint expl ty body = do
  Abs b resultTy <- buildAbsInf hint Explicit ty body
  return $ DepPairType expl (withoutExpl b) resultTy

buildAltInf
  :: EmitsInf n
  => CType n
  -> (forall l. (EmitsBoth l, Ext n l) => CAtomName l -> InfererM i l (CAtom l))
  -> InfererM i n (Alt CoreIR n)
buildAltInf ty body = do
  Abs b body' <- buildAbsInf noHint Explicit ty \v ->
    buildBlockInf do
      Distinct <- getDistinct
      body $ sink v
  return $ Abs (withoutExpl b) body'

-- === EmitsInf predicate ===

type EmitsBoth n = (EmitsInf n, Emits n)

class Mut n => EmitsInf (n::S)
data EmitsInfEvidence (n::S) where
  EmitsInf :: EmitsInf n => EmitsInfEvidence n
instance EmitsInf UnsafeS

fabricateEmitsInfEvidence :: forall n. EmitsInfEvidence n
fabricateEmitsInfEvidence = withFabricatedEmitsInf @n EmitsInf

fabricateEmitsInfEvidenceM :: forall m n. Monad1 m => m n (EmitsInfEvidence n)
fabricateEmitsInfEvidenceM = return fabricateEmitsInfEvidence

withFabricatedEmitsInf :: forall n a. (EmitsInf n => a) -> a
withFabricatedEmitsInf cont = fromWrapWithEmitsInf
 ( TrulyUnsafe.unsafeCoerce ( WrapWithEmitsInf cont :: WrapWithEmitsInf n       a
                                                  ) :: WrapWithEmitsInf UnsafeS a)
newtype WrapWithEmitsInf n r =
  WrapWithEmitsInf { fromWrapWithEmitsInf :: EmitsInf n => r }

-- === instances ===

instance PrettyE e => Pretty (UDeclInferenceResult e l) where
  pretty = \case
    UDeclResultDone e -> pretty e
    UDeclResultBindName _ block _ -> pretty block
    UDeclResultBindPattern _ block _ -> pretty block

instance SinkableE e => SinkableE (UDeclInferenceResult e) where
  sinkingProofE = todoSinkableProof

instance (RenameE e, CheckableE CoreIR e) => CheckableE CoreIR (UDeclInferenceResult e) where
  checkE = \case
    UDeclResultDone _ -> return ()
    UDeclResultBindName _ block _ -> checkE block
    UDeclResultBindPattern _ block _ -> checkE block

instance (Monad m, ExtOutMap InfOutMap decls, OutFrag decls)
        => EnvReader (InplaceT InfOutMap decls m) where
  unsafeGetEnv = do
    InfOutMap env _ _ _ _ <- getOutMapInplaceT
    return env

instance (Monad m, ExtOutMap InfOutMap decls, OutFrag decls)
         => EnvExtender (InplaceT InfOutMap decls m) where
  refreshAbs ab cont = UnsafeMakeInplaceT \env decls ->
    refreshAbsPure (toScope env) ab \_ b e -> do
      let subenv = extendOutMap env $ toEnvFrag b
      (ans, d, _) <- unsafeRunInplaceT (cont b e) subenv emptyOutFrag
      case fabricateDistinctEvidence @UnsafeS of
        Distinct -> do
          let env' = extendOutMap (unsafeCoerceE env) d
          return (ans, catOutFrags decls d, env')
  {-# INLINE refreshAbs #-}

instance BindsEnv InfOutFrag where
  toEnvFrag (InfOutFrag frag _ _) = toEnvFrag frag

instance GenericE SynthType where
  type RepE SynthType = EitherE2 DictType (Abs (Nest (WithExpl CBinder)) DictType)
  fromE (SynthDictType d) = Case0 d
  fromE (SynthPiType   t) = Case1 t
  toE (Case0 d) = SynthDictType d
  toE (Case1 t) = SynthPiType   t
  toE _ = error "impossible"

instance AlphaEqE       SynthType
instance AlphaHashableE SynthType
instance SinkableE      SynthType
instance HoistableE     SynthType
instance RenameE        SynthType
instance SubstE AtomSubstVal SynthType

-- See Note [Confuse GHC] from Simplify.hs
confuseGHC :: EnvReader m => m n (DistinctEvidence n)
confuseGHC = getDistinct
{-# INLINE confuseGHC #-}<|MERGE_RESOLUTION|>--- conflicted
+++ resolved
@@ -120,7 +120,6 @@
       instanceAtomName <- emitTopLet (getNameHint instanceName') PlainLet $ Atom lam
       applyRename (instanceName' @> instanceAtomName) result
     _ -> error "impossible"
-<<<<<<< HEAD
 inferTopUDecl (UDerivingInstance className instanceBs params) result = do
   let (InternalName _ className') = className
   -- Extract the following:
@@ -136,12 +135,12 @@
       case params' of
         [param] -> do
           case param of
-            newTy@(NewtypeTyCon (UserADTType _ tcName (TyConParams _ tcParams))) -> do
+            TypeAsAtom newTy@(NewtypeTyCon (UserADTType _ tcName (TyConParams _ tcParams))) -> do
               tcDef <- lookupTyCon tcName
               case tcDef of
-                TyConDef _ conBs [DataConDef _ (EmptyAbs (Nest (_:>wrappedTy) Empty)) _ _] -> do
+                TyConDef _ conBs (ADTCons [DataConDef _ (EmptyAbs (Nest (_:>wrappedTy) Empty)) _ _]) -> do
                   wrappedTy' <- applySubst (conBs @@> map SubstVal tcParams) wrappedTy
-                  let wrappedDictTy = DictType classSourceName (sink className') [wrappedTy']
+                  let wrappedDictTy = DictType classSourceName (sink className') [TypeAsAtom wrappedTy']
                   return (wrappedTy' `PairE` wrappedDictTy `PairE` newTy)
                 TyConDef _ _ dataCons ->
                   throw TypeErr $ "User-defined ADT " ++ pprint newTy ++
@@ -180,26 +179,11 @@
           let iso = Iso wrappedTy' newTy' fwdAbs bwdAbs
           -- Convert methods with the constructed isomorphism between `wrappedTy'` and `newTy'`:
           methods'' <- liftBuilder $ mapM (convertMethodAtom iso) methods'
-          return $ InstanceDef className' bs [newTy'] $ InstanceBody scs' methods''
+          return $ InstanceDef className' bs [TypeAsAtom newTy'] $ InstanceBody scs' methods''
         _ -> error "internal error"
   instanceName <- emitInstanceDef def
   addInstanceSynthCandidate className' instanceName
   UDeclResultDone <$> return result
-inferTopUDecl (ULet letAnn p tyAnn rhs) result = case p of
-  WithSrcB _ (UPatBinder b) -> do
-    block <- liftInfererM $ solveLocal $ buildBlockInf do
-      checkMaybeAnnExpr (getNameHint b) tyAnn rhs <* applyDefaults
-    return $ UDeclResultBindName letAnn block (Abs b result)
-  _ -> do
-    PairE block recon <- liftInfererM $ solveLocal $ buildBlockInfWithRecon do
-      val <- checkMaybeAnnExpr (getNameHint p) tyAnn rhs
-      v <- emitHinted (getNameHint p) $ Atom val
-      bindLetPat p v do
-        applyDefaults
-        renameM result
-    return $ UDeclResultBindPattern (getNameHint p) block recon
-inferTopUDecl UPass result = return $ UDeclResultDone result
-=======
 inferTopUDecl (ULocalDecl (WithSrcB src decl)) result = addSrcContext src case decl of
   UPass -> return $ UDeclResultDone result
   UExprDecl _ -> error "Shouldn't have this at the top level (should have become a command instead)"
@@ -216,7 +200,6 @@
           applyDefaults
           renameM result
       return $ UDeclResultBindPattern (getNameHint p) block recon
->>>>>>> ab43029e
 inferTopUDecl (UEffectDecl _ _ _) _ = error "not implemented"
 inferTopUDecl (UHandlerDecl _ _ _ _ _ _ _) _ = error "not implemented"
 {-# SCC inferTopUDecl #-}
@@ -229,8 +212,6 @@
     let dTy = DictTy $ DictType classSourceName className' params'
     let bs'' = fmapNest (\(RolePiBinder _ b) -> b) bs'
     return $ CorePiType ImplicitApp bs'' Pure dTy
-
--- ==== cleaner attempt, with builder == --
 
 data Iso n = Iso { inType :: CType n
                  , outType :: CType n
@@ -3040,13 +3021,9 @@
 synthDictFromInstance targetTy@(DictType _ targetClass _) = do
   instances <- getInstanceDicts targetClass
   asum $ instances <&> \candidate -> do
-    -- CorePiType _ bs _ (DictTy candidateTy) <- lookupInstanceTy candidate
-    instanceBinding <- lookupInstanceBinding candidate
-    case instanceBinding of
-      InstanceBinding (InstanceDef _ _ _ _) (CorePiType _ bs _ (DictTy candidateTy)) -> do
-        args <- instantiateSynthArgs targetTy $ Abs bs candidateTy
-        return $ DictCon $ InstanceDict candidate args
-      _ -> error "should not occur"
+    CorePiType _ bs _ (DictTy candidateTy) <- lookupInstanceTy candidate
+    args <- instantiateSynthArgs targetTy $ Abs bs candidateTy
+    return $ DictCon $ InstanceDict candidate args
 
 instantiateSynthArgs :: DictType n -> SynthPiType n -> SyntherM n [CAtom n]
 instantiateSynthArgs targetTop (Abs bsTop resultTyTop) = do
