--- conflicted
+++ resolved
@@ -199,23 +199,6 @@
   Con con -> case con of
     PairCon x y -> pretty (asStr $ prettyVal x, asStr $ prettyVal y)
     Coerce t i  -> pretty i <> "@" <> pretty t
-<<<<<<< HEAD
-    Lit x       -> pretty x
-    SumAsProd (TypeCon (DataDef _ _ dataCons) _) (IntVal i) payload ->
-      case args of
-        [] -> pretty conName
-        _  -> parens $ pretty conName <+> hsep (map prettyVal args)
-      where
-        DataConDef conName _ = dataCons !! i
-        args = payload !! i
-    SumAsProd (VariantTy (NoExt types)) (IntVal i) payload ->
-      pretty variant
-      where
-        [value] = payload !! i
-        (theLabel, repeatNum) = toList (reflectLabels types) !! i
-        variant = Variant (NoExt types) theLabel repeatNum value
-    _           -> pretty con
-=======
     SumAsProd ty (TagRepVal trep) payload -> do
       let t = fromIntegral trep
       case ty of
@@ -226,14 +209,13 @@
           where
             DataConDef conName _ = dataCons !! t
             args = payload !! t
-        VariantTy types -> pretty variant
+        VariantTy (NoExt types) -> pretty variant
           where
             [value] = payload !! t
             (theLabel, repeatNum) = toList (reflectLabels types) !! t
-            variant = Variant types theLabel repeatNum value
+            variant = Variant (NoExt types) theLabel repeatNum value
         _ -> error "SumAsProd with an unsupported type"
     _ -> pretty con
->>>>>>> cc19d14f
   atom -> prettyPrec atom LowestPrec
 
 getValArrays :: Val -> [Array]
