--- conflicted
+++ resolved
@@ -25,13 +25,8 @@
 
 library
   exposed-modules:     Env, Syntax, Type, Inference, JIT, LLVMExec,
-<<<<<<< HEAD
                        Parser, Util, Imp, PPrint, Algebra,
-                       Actor, Cat, Flops, Embed, Serialize,
-=======
-                       Parser, Util, Imp, PPrint, Array, Algebra,
                        Actor, Cat, Flops, Embed, Serialize, Optimize,
->>>>>>> 5d387847
                        RenderHtml, Plot, LiveOutput, Simplify, TopLevel,
                        Autodiff, Interpreter, Logging, PipeRPC, CUDA
   build-depends:       base, containers, mtl, binary, bytestring,
