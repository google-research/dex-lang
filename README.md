--- conflicted
+++ resolved
@@ -42,7 +42,6 @@
 set the `PREFIX` environment variable before running `make install`. For
 example, `PREFIX=$HOME make install` installs `dex` in `$HOME/bin`.
 
-<<<<<<< HEAD
 It is convenient to set up a `dex` alias (e.g. in `.bashrc`) for running Dex in
 development mode:
 
@@ -53,11 +52,6 @@
 # macOS:
 alias dex="stack exec --stack-yaml=stack-macos.yaml dex --"
 ```
-=======
-While working in development mode, it is convenient to set up a `dex` alias
-(e.g. in .bashrc): `alias dex="stack exec dex --"`,
-or if on macOS: `alias dex="stack --stack-yaml=stack-macos.yaml exec -- dex"`.
->>>>>>> 0ab4b786
 
 ## Running
 
