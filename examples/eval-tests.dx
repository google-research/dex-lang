--- conflicted
+++ resolved
@@ -706,28 +706,6 @@
 arr2d.(1@_)
 > [2, 3]
 
-<<<<<<< HEAD
-
-'Tests for numerical utilies
-
-easy = [(-2.0), 3.0, 3.0, 0.1, 0.0]
-hard = [(-1000.0), 1000.0, 1000.0, 0.1, 0.0]
-
-:p logsumexp easy - (log $ sum for j. exp easy.j)
-> 0.0
-
-:p sum $ softmax hard
-> 1.0
-
-:p all for i. ((softmax hard).i >= 0.0)
-> True
-
-:p sum for i. exp $ (logsoftmax hard).i
-> 1.0
-
-:p all for i. abs ((softmax hard).i - exp (logsoftmax hard).i) < 0.0000001
-> True
-=======
 :p
   withState (1,2) \ref.
     r1 = fstRef ref
@@ -737,4 +715,23 @@
     r2 := x
     r1 := y
 > ((), (2, 1))
->>>>>>> 6e7ecb7f
+
+'Tests for numerical utilies
+
+easy = [(-2.0), 3.0, 3.0, 0.1, 0.0]
+hard = [(-1000.0), 1000.0, 1000.0, 0.1, 0.0]
+
+:p logsumexp easy - (log $ sum for j. exp easy.j)
+> 0.0
+
+:p sum $ softmax hard
+> 1.0
+
+:p all for i. ((softmax hard).i >= 0.0)
+> True
+
+:p sum for i. exp $ (logsoftmax hard).i
+> 1.0
+
+:p all for i. abs ((softmax hard).i - exp (logsoftmax hard).i) < 0.0000001
+> True